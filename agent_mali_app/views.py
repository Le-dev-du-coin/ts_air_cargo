from django.shortcuts import render, redirect, get_object_or_404
from django.contrib.auth.decorators import login_required
from django.contrib import messages
from django.db.models import Count, Sum, Q, Avg, Case, When, IntegerField
from django.http import JsonResponse, HttpResponseForbidden, HttpResponse
from django.core.paginator import Paginator, EmptyPage, PageNotAnInteger
from django.views.decorators.http import require_http_methods
from django.utils import timezone
from django.db import transaction
from django.template.loader import render_to_string
from django.conf import settings
import os
import json
import datetime
<<<<<<< HEAD
from xhtml2pdf import pisa
from io import BytesIO
import pandas as pd
from django.db.models import F, Value, CharField
from django.db.models.functions import Concat
from django.http import HttpResponse
from reportlab.lib import colors
from reportlab.lib.pagesizes import letter
from reportlab.platypus import SimpleDocTemplate, Table, TableStyle, Paragraph, Spacer
from reportlab.lib.styles import getSampleStyleSheet, ParagraphStyle
from reportlab.lib.units import inch
=======
# NOTE: xhtml2pdf disabled due to cryptography incompatibility with Python 3.13
# TODO: Re-enable when compatible version is available or migrate to weasyprint
# from xhtml2pdf import pisa
# from io import BytesIO
>>>>>>> 5f36462c

from .models import Depense, ReceptionLot, Livraison, PriceAdjustment
from agent_chine_app.models import Lot, Colis, Client
from notifications_app.services import NotificationService
from django.contrib.auth import get_user_model

User = get_user_model()

# Décorateur pour vérifier que l'utilisateur est un agent mali
def agent_mali_required(view_func):
    def wrapper(request, *args, **kwargs):
        if not request.user.is_authenticated or not request.user.is_agent_mali:
            messages.error(request, "Accès refusé. Vous devez être un agent au Mali.")
            return redirect('authentication:login_agent_mali')
        return view_func(request, *args, **kwargs)
    return wrapper

@agent_mali_required
def exporter_lot_pdf(request, lot_id):
    """
    Exporte les détails d'un lot en PDF
    Currently disabled due to xhtml2pdf/cryptography incompatibility with Python 3.13
    """
    messages.error(request, "🚧 Export PDF temporairement indisponible")
    return redirect('agent_mali:lots_list')

def details_lot_view(request, lot_id):
    """
    Affiche les détails d'un lot spécifique
    """
    lot = get_object_or_404(Lot, id=lot_id)
    
    # Récupérer tous les colis du lot avec pagination
    colis_list = lot.colis.all().order_by('date_creation')
    
    # Pagination
    page = request.GET.get('page', 1)
    paginator = Paginator(colis_list, 20)  # 20 colis par page
    
    try:
        colis = paginator.page(page)
    except PageNotAnInteger:
        colis = paginator.page(1)
    except EmptyPage:
        colis = paginator.page(paginator.num_pages)
    
    # Statistiques
    total_colis = colis_list.count()
    colis_livres = colis_list.filter(statut='livre').count()
    colis_perdus = colis_list.filter(statut='perdu').count()
    colis_en_attente = total_colis - colis_livres - colis_perdus
    
    context = {
        'lot': lot,
        'colis': colis,
        'total_colis': total_colis,
        'colis_livres': colis_livres,
        'colis_perdus': colis_perdus,
        'colis_en_attente': colis_en_attente,
        'title': f'Détails du lot {lot.numero_lot}'
    }
    
    return render(request, 'agent_mali_app/details_lot.html', context)

@agent_mali_required
def lots_livres_view(request):
    """
    Affiche la liste des lots complètement traités (tous les colis sont soit livrés, soit perdus)
    """
    # Récupérer la requête de recherche si elle existe
    query = request.GET.get('q', '')
    
    # Récupérer tous les lots
    lots = Lot.objects.all()
    
    # Filtrer les lots où tous les colis sont soit livrés, soit perdus
    lots_complets = []
    for lot in lots:
        total_colis = lot.colis.count()
        if total_colis == 0:
            continue  # Ignorer les lots sans colis
            
        colis_livres = lot.colis.filter(statut='livre').count()
        colis_perdus = lot.colis.filter(statut='perdu').count()
        
        # Vérifier si tous les colis sont soit livrés, soit perdus
        if (colis_livres + colis_perdus) == total_colis:
            lots_complets.append(lot)
    
    # Convertir en queryset pour la pagination
    from django.core.paginator import Paginator, EmptyPage, PageNotAnInteger
    from django.db.models import Q
    
    # Filtrer par requête de recherche si nécessaire
    if query:
        lots_complets = [
            lot for lot in lots_complets 
            if (query.lower() in lot.numero_lot.lower()) or
               any(query.lower() in (colis.client.user.get_full_name() or '').lower() for colis in lot.colis.all())
        ]
    
    # Trier par date d'expédition (du plus récent au plus ancien)
    lots_complets.sort(key=lambda x: x.date_expedition or x.date_creation, reverse=True)
    
    # Calculer les statistiques
    total_lots = len(lots_complets)
    total_colis = sum(lot.colis.count() for lot in lots_complets)
    total_colis_livres = sum(lot.colis.filter(statut='livre').count() for lot in lots_complets)
    total_colis_perdus = sum(lot.colis.filter(statut='perdu').count() for lot in lots_complets)
    
    # Pagination
    paginator = Paginator(lots_complets, 20)  # 20 lots par page
    page = request.GET.get('page')
    
    try:
        page_obj = paginator.page(page)
    except PageNotAnInteger:
        page_obj = paginator.page(1)
    except EmptyPage:
        page_obj = paginator.page(paginator.num_pages)
    
    context = {
        'page_obj': page_obj,
        'query': query,
        'total_lots': total_lots,
        'total_colis': total_colis,
        'total_colis_livres': total_colis_livres,
        'total_colis_perdus': total_colis_perdus,
        'title': 'Lots Complètement Traités',
    }
    
    return render(request, 'agent_mali_app/liste_lots_livres.html', context)


def dashboard_view(request):
    """
    Tableau de bord pour Agent Mali avec statistiques temps réel
    """
    # Statistiques des lots - inclure les lots expédiés comme en transit pour l'agent Mali
    lots_en_transit = Lot.objects.filter(statut__in=['expedie', 'en_transit']).count()
    lots_arrives = Lot.objects.filter(statut='arrive').count()
    lots_expedies_total = Lot.objects.filter(statut='expedie').count()
    
    # Statistiques des colis - inclure les colis expédiés comme en transit pour l'agent Mali
    colis_en_transit = Colis.objects.filter(statut__in=['expedie', 'en_transit']).count()
    colis_arrives = Colis.objects.filter(statut='arrive').count()
    colis_livres = Colis.objects.filter(statut='livre').count()
    colis_perdus = Colis.objects.filter(statut='perdu').count()
    
    # Statistiques de livraison aujourd'hui
    aujourd_hui = timezone.now().date()
    livraisons_aujourd_hui = Livraison.objects.filter(
        date_livraison_effective__date=aujourd_hui,
        statut='livree'
    ).count()
    
    # Calculs de revenus et dépenses du mois
    debut_mois = timezone.now().replace(day=1, hour=0, minute=0, second=0, microsecond=0)
    
    # Revenus basés sur le prix de transport des colis livrés ce mois
    revenus_livraison_mois = Colis.objects.filter(
        statut='livre',
        livraisons__date_livraison_effective__gte=debut_mois,
        livraisons__statut='livree'
    ).aggregate(total=Sum('prix_calcule'))['total'] or 0
    
    # Revenus journaliers (colis livrés aujourd'hui)
    revenus_livraison_aujourd_hui = Colis.objects.filter(
        statut='livre',
        livraisons__date_livraison_effective__date=aujourd_hui,
        livraisons__statut='livree'
    ).aggregate(total=Sum('prix_calcule'))['total'] or 0
    
    # Valeur totale des colis en stock (arrivés mais pas encore livrés)
    valeur_stock_magasin = Colis.objects.filter(
        statut='arrive'
    ).aggregate(total=Sum('prix_calcule'))['total'] or 0
    
    # Dépenses du mois
    depenses_mois = Depense.objects.filter(
        date_depense__gte=debut_mois.date()
    ).aggregate(total=Sum('montant'))['total'] or 0
    
    # Calcul du bénéfice mensuel
    benefice_mois = float(revenus_livraison_mois) - float(depenses_mois)
    
    # Derniers lots reçus - inclure les lots expédiés et en transit
    derniers_lots_recus = Lot.objects.filter(
        statut__in=['arrive', 'en_transit', 'expedie']
    ).order_by('-date_expedition')[:5]
    
    # Dernières livraisons
    dernieres_livraisons = Livraison.objects.filter(
        statut='livree'
    ).select_related('colis__client__user').order_by('-date_livraison_effective')[:5]
    
    # Colis à livrer (priorité)
    colis_a_livrer = Colis.objects.filter(
        statut='arrive'
    ).select_related('client__user', 'lot').count()
    
    # Colis livrés en attente de paiement
    colis_attente_paiement = Colis.objects.filter(
        statut='livre',
        livraisons__statut='livree',
        livraisons__statut_paiement='en_attente'
    ).distinct().count()
    
    # Statistiques des ajustements de prix du mois
    ajustements_mois = PriceAdjustment.objects.filter(
        created_at__gte=debut_mois,
        status='applied'
    )
    
    # Montant des jetons cédés ce mois
    jetons_cedes_mois = ajustements_mois.filter(
        adjustment_type='jc'
    ).aggregate(total=Sum('adjustment_amount'))['total'] or 0
    
    # Montant des remises ce mois
    remises_mois = ajustements_mois.filter(
        adjustment_type='remise'
    ).aggregate(total=Sum('adjustment_amount'))['total'] or 0
    
    # Derniers ajustements
    derniers_ajustements = PriceAdjustment.objects.filter(
        applied_by__is_agent_mali=True
    ).select_related('colis__client__user', 'applied_by').order_by('-created_at')[:5]
    
    context = {
        'stats': {
            'lots_en_transit': lots_en_transit,
            'lots_arrives': lots_arrives,
            'lots_expedies_total': lots_expedies_total,
            'colis_en_transit': colis_en_transit,
            'colis_arrives': colis_arrives,
            'colis_livres': colis_livres,
            'colis_perdus': colis_perdus,
            'livraisons_aujourd_hui': livraisons_aujourd_hui,
            'revenus_livraison_mois': float(revenus_livraison_mois),
            'revenus_livraison_aujourd_hui': float(revenus_livraison_aujourd_hui),
            'valeur_stock_magasin': float(valeur_stock_magasin),
            'depenses_mois': float(depenses_mois),
            'benefice_mois': benefice_mois,
            'colis_a_livrer': colis_a_livrer,
            'colis_attente_paiement': colis_attente_paiement,
            # Statistiques ajustements
            'jetons_cedes_mois': float(jetons_cedes_mois),
            'remises_mois': float(remises_mois),
            'ajustements_total_mois': float(jetons_cedes_mois) + float(remises_mois),
        },
        'derniers_lots_recus': derniers_lots_recus,
        'dernieres_livraisons': dernieres_livraisons,
        'derniers_ajustements': derniers_ajustements,
    }
    return render(request, 'agent_mali_app/dashboard.html', context)

@agent_mali_required
def colis_attente_paiement_view(request):
    """
    Vue pour gérer les colis livrés en attente de paiement
    """
    colis_attente = Colis.objects.filter(
        statut='livre',
        livraisons__statut='livree',
        livraisons__statut_paiement='en_attente'
    ).select_related(
        'client__user', 'lot'
    ).prefetch_related('livraisons').distinct().order_by('-livraisons__date_livraison_effective')
    
    context = {
        'colis_attente': colis_attente,
        'title': 'Colis en Attente de Paiement',
    }
    return render(request, 'agent_mali_app/colis_attente_paiement.html', context)

@agent_mali_required
def gestion_paiement_lot_view(request, lot_id):
    """
    Vue pour gérer le paiement d'un lot complet
    """
    lot = get_object_or_404(Lot, id=lot_id)
    
    # Vérifier que l'utilisateur a les droits pour ce lot
    if not request.user.is_superuser and lot.agent_mali != request.user:
        messages.error(request, "Vous n'avez pas la permission de gérer ce lot.")
        return redirect('agent_mali:dashboard')
    
    # Récupérer les colis du lot avec leurs ajustements
    colis_list = lot.colis.all().prefetch_related('price_adjustments')
    
    # Calculer les totaux
    total_colis = colis_list.count()
    colis_livres = colis_list.filter(statut='livre').count()
    colis_avec_jc = colis_list.filter(price_adjustments__adjustment_type='jc', 
                                    price_adjustments__status='active').distinct().count()
    
    # Vérifier si tous les colis sont livrés
    if colis_livres < total_colis:
        messages.warning(
            request, 
            f"⚠️ Ce lot contient {total_colis - colis_livres} colis non encore livrés. "
            "Tous les colis doivent être livrés avant de procéder au paiement."
        )
        return redirect('agent_mali:details_lot', lot_id=lot.id)
    
    # Traitement du formulaire de paiement
    if request.method == 'POST':
        with transaction.atomic():
            # Marquer tous les colis comme payés
            for colis in colis_list:
                # Appliquer les ajustements de type Jeton Cédé s'ils existent
                jc_adjustments = colis.price_adjustments.filter(
                    adjustment_type='jc',
                    status='active'
                )
                
                # Appliquer chaque ajustement Jeton Cédé
                for adjustment in jc_adjustments:
                    try:
                        adjustment.apply_adjustment()
                        messages.info(
                            request,
                            f"ℹ️ Ajustement Jeton Cédé de {adjustment.adjustment_amount} FCFA "
                            f"appliqué au colis {colis.numero_suivi}."
                        )
                    except Exception as e:
                        logger.error(f"Erreur lors de l'application de l'ajustement {adjustment.id}: {str(e)}")
                
                # Mettre à jour le statut de paiement des livraisons
                livraisons = colis.livraisons.filter(statut='livree', statut_paiement='en_attente')
                livraisons.update(statut_paiement='paye')
                
                # Mettre à jour le statut du colis
                colis.statut = 'paye'
                colis.save()
            
            # Mettre à jour le statut du lot
            lot.statut = 'paye'
            lot.save()
            
            messages.success(
                request,
                f"✅ Paiement du lot {lot.numero_lot} enregistré avec succès. "
                f"{total_colis} colis marqués comme payés."
            )
            
            return redirect('agent_mali:details_lot', lot_id=lot.id)
    
    # Préparer le contexte pour le template
    context = {
        'lot': lot,
        'total_colis': total_colis,
        'colis_livres': colis_livres,
        'colis_avec_jc': colis_avec_jc,
        'title': f'Paiement du Lot {lot.numero_lot}'
    }
    
    return render(request, 'agent_mali_app/paiement_lot.html', context)

@agent_mali_required
def marquer_paiement_view(request, colis_id):
    """
    Marquer un colis comme payé et gérer les ajustements de type Jeton Cédé
    """
    if request.method == 'POST':
        colis = get_object_or_404(Colis, id=colis_id, statut='livre')
        
        # Mettre à jour toutes les livraisons de ce colis
        livraisons = colis.livraisons.filter(
            statut='livree',
            statut_paiement='en_attente'
        )
        
        if livraisons.exists():
            with transaction.atomic():
                # Appliquer les ajustements de type Jeton Cédé s'ils existent
                jc_adjustments = colis.price_adjustments.filter(
                    adjustment_type='jc',
                    status='active'
                )
                
                # Appliquer chaque ajustement Jeton Cédé
                for adjustment in jc_adjustments:
                    try:
                        adjustment.apply_adjustment()
                        messages.info(
                            request,
                            f"ℹ️ Ajustement Jeton Cédé de {adjustment.adjustment_amount} FCFA appliqué."
                        )
                    except Exception as e:
                        logger.error(f"Erreur lors de l'application de l'ajustement {adjustment.id}: {str(e)}")
                
                # Mettre à jour le statut de paiement des livraisons
                livraisons.update(statut_paiement='paye')
                
                # Mettre à jour le statut du colis si nécessaire
                if not colis.livraisons.filter(statut_paiement='en_attente').exists():
                    colis.statut = 'paye'
                    colis.save()
                
                messages.success(
                    request, 
                    f"✅ Colis {colis.numero_suivi} marqué comme payé."
                )
        else:
            messages.warning(
                request,
                f"⚠️ Aucune livraison en attente de paiement pour ce colis."
            )
    
    return redirect('agent_mali:colis_attente_paiement')

@agent_mali_required
def marquer_perdu_view(request, colis_id):
    """
    Marquer un colis comme perdu
    """
    if request.method == 'POST':
        colis = get_object_or_404(Colis, id=colis_id, statut='arrive')
        
        try:
            raison_perte = request.POST.get('raison_perte')
            commentaire = request.POST.get('commentaire', '')
            notifier_client = request.POST.get('notifier_client') == 'on'
            
            # Mettre à jour le statut du colis
            colis.statut = 'perdu'
            colis.save()
            
            # Envoyer notification au client si demandé
            if notifier_client:
                try:
                    from django.conf import settings
                    
                    message = f"""
😔 Information importante concernant votre colis

Bonjour {colis.client.user.get_full_name()},

Nous vous informons malheureusement que votre colis {colis.numero_suivi} a été marqué comme perdu.

📋 Raison: {dict([
    ('transport', 'Perdu pendant le transport'),
    ('vol', 'Vol/Disparition'),
    ('deterioration', 'Détérioration complète'),
    ('erreur_livraison', 'Erreur de livraison'),
    ('autre', 'Autre raison')
]).get(raison_perte, raison_perte)}

💬 Détails: {commentaire if commentaire else 'Aucun détail supplémentaire'}

Nous nous excusons sincèrement pour ce désagrément. Notre équipe va enquêter sur cet incident.

Veuillez nous contacter pour discuter des démarches de compensation.

Équipe TS Air Cargo Mali
📞 Contact: +223 XX XX XX XX
                    """.strip()
                    
                    NotificationService.send_notification(
                        user=colis.client.user,
                        message=message,
                        method='whatsapp',
                        title="Colis Perdu",
                        categorie='colis_perdu'
                    )
                    
                except Exception as notif_error:
                    # Éviter les prints en production; message d'erreur via messages ou logs si nécessaire
                    pass
            
            messages.success(
                request, 
                f"⚠️ Colis {colis.numero_suivi} marqué comme perdu. Client notifié: {'Oui' if notifier_client else 'Non'}"
            )
            
        except Exception as e:
            messages.error(request, f"❌ Erreur lors du marquage comme perdu: {str(e)}")
    
    return redirect('agent_mali:colis_a_livrer')

@agent_mali_required
@require_http_methods(["GET"])
def colis_details_api(request, colis_id):
    """
    API pour récupérer les détails d'un colis
    """
    try:
        colis = get_object_or_404(Colis, id=colis_id)
        
        # Informations du colis
        data = {
            'numero_suivi': colis.numero_suivi,
            'description': colis.description,
            'statut': colis.get_statut_display(),
            'type_transport': colis.get_type_transport_display(),
            'poids': float(colis.poids),
            'prix_calcule': float(colis.prix_calcule),
            'date_creation': colis.date_creation.strftime('%d/%m/%Y à %H:%M'),
            'dimensions': {
                'longueur': float(colis.longueur),
                'largeur': float(colis.largeur),
                'hauteur': float(colis.hauteur),
                'volume_m3': colis.volume_m3()
            },
            'client': {
                'nom': colis.client.user.get_full_name(),
                'telephone': colis.client.user.telephone,
                'email': colis.client.user.email or 'Non renseigné',
                'adresse': colis.client.adresse,
                'pays': colis.client.get_pays_display()
            },
            'lot': {
                'numero': colis.lot.numero_lot,
                'statut': colis.lot.get_statut_display(),
                'date_expedition': colis.lot.date_expedition.strftime('%d/%m/%Y à %H:%M') if colis.lot.date_expedition else None,
                'date_arrivee': colis.lot.date_arrivee.strftime('%d/%m/%Y à %H:%M') if colis.lot.date_arrivee else None,
                'agent_createur': colis.lot.agent_createur.get_full_name() if colis.lot.agent_createur else None
            }
        }
        
        # Informations de livraison si disponibles
        livraison = colis.livraisons.filter(statut='livree').first()
        if livraison:
            # Gérer le statut de paiement en toute sécurité
            try:
                if hasattr(livraison, 'statut_paiement') and livraison.statut_paiement:
                    statut_paiement = livraison.get_statut_paiement_display()
                else:
                    statut_paiement = 'Non défini'
            except:
                statut_paiement = 'Non défini'
            
            data['livraison'] = {
                'date_livraison': livraison.date_livraison_effective.strftime('%d/%m/%Y à %H:%M') if livraison.date_livraison_effective else 'Non définie',
                'nom_destinataire': livraison.nom_destinataire or 'Non défini',
                'adresse_livraison': livraison.adresse_livraison or 'Non définie',
                'statut_paiement': statut_paiement,
                'agent_livreur': livraison.agent_livreur.get_full_name() if livraison.agent_livreur else 'Non défini',
                'notes': livraison.notes_livraison or ''
            }
        
        return JsonResponse({
            'success': True,
            'data': data
        })
        
    except Exception as e:
        return JsonResponse({
            'success': False,
            'error': str(e)
        })

@agent_mali_required
def lots_en_transit_view(request):
    """
    Liste des lots en transit venant de Chine (inclut les lots expédiés)
    """
    lots = Lot.objects.filter(
        statut__in=['expedie', 'en_transit']
    ).select_related('agent_createur').prefetch_related('colis__client__user').order_by('-date_expedition')
    
    # Calculs pour statistiques
    total_colis = sum(lot.colis.count() for lot in lots)
    valeur_transport_total = sum(float(lot.prix_transport or 0) for lot in lots)
    
    # Calcul de la valeur totale des colis (somme des prix des colis dans chaque lot)
    valeur_totale_colis = 0
    for lot in lots:
        valeur_totale_colis += sum(float(colis.prix_calcule or 0) for colis in lot.colis.all())
    
    context = {
        'lots': lots,
        'total_colis': total_colis,
        'valeur_transport_total': valeur_transport_total,
        'valeur_totale_colis': valeur_totale_colis,
        'title': 'Lots En Transit',
    }
    return render(request, 'agent_mali_app/lots_en_transit.html', context)

@agent_mali_required
def recevoir_lot_view(request, lot_id):
    """
    Réceptionner un lot au Mali avec gestion de la réception partielle
    """
    lot = get_object_or_404(Lot, id=lot_id, statut__in=['expedie', 'en_transit'])
    
    # Calculer la valeur totale des colis
    total_parcel_value = sum(colis.get_prix_effectif() for colis in lot.colis.all())
    
    if request.method == 'POST':
        try:
            commentaire = request.POST.get('commentaire', '')
            notifier_clients = request.POST.get('notifier_clients') == 'on'
            
            # Récupérer les frais de dédouanement
            frais_dedouanement = request.POST.get('frais_dedouanement', '0')
            try:
                frais_dedouanement = float(frais_dedouanement) if frais_dedouanement else 0.0
                if frais_dedouanement < 0:
                    frais_dedouanement = 0.0
            except (ValueError, TypeError):
                frais_dedouanement = 0.0
            
            # Récupérer les colis sélectionnés pour réception
            colis_recus_ids = request.POST.getlist('colis_recus')
            
            # Si aucun colis spécifique n'est sélectionné, 
            # réceptionner seulement les colis pas encore arrivés
            if not colis_recus_ids:
                colis_non_arrives = lot.colis.exclude(statut='arrive')
                colis_recus_ids = [str(c.id) for c in colis_non_arrives]
            
            # S'assurer qu'on ne traite que les colis pas encore arrivés
            colis_a_recevoir = lot.colis.filter(
                id__in=colis_recus_ids
            ).exclude(statut='arrive')
            
            if not colis_a_recevoir.exists():
                messages.warning(request, "⚠️ Aucun colis nouveau à réceptionner dans cette sélection.")
                return redirect('agent_mali:recevoir_lot', lot_id=lot.id)
            
            # Créer ou récupérer l'enregistrement de réception
            reception, created = ReceptionLot.objects.get_or_create(
                lot=lot,
                defaults={
                    'agent_receptionnaire': request.user,
                    'reception_complete': False,
                    'nombre_colis_recus': 0,
                    'frais_dedouanement': frais_dedouanement
                }
            )
            
            # Mettre à jour les frais de dédouanement si ce n'est pas une nouvelle réception
            if not created and frais_dedouanement > 0:
                reception.frais_dedouanement = frais_dedouanement
                
            # Mettre à jour les frais de douane du lot (utilisé pour le calcul du bénéfice)
            # Mettre à jour même si frais_dedouanement est à 0
            lot.frais_douane = frais_dedouanement
            lot.save(update_fields=['frais_douane'])  # Sauvegarder explicitement le champ frais_douane
            
            # Ajouter l'observation avec horodatage
            if commentaire:
                reception.ajouter_observation(commentaire)
            else:
                reception.ajouter_observation("Réception effectuée sans commentaire")
            
            # Mettre à jour le statut des colis reçus
            colis_a_recevoir.update(statut='arrive')
            
            # Mettre à jour le nombre de colis reçus
            reception.nombre_colis_recus = lot.colis.filter(statut='arrive').count()
            
            # Vérifier si tous les colis du lot sont maintenant arrivés
            colis_non_arrives_restants = lot.colis.exclude(statut='arrive')
            total_colis = lot.colis.count()
            
            if not colis_non_arrives_restants.exists():
                # Réception complète
                lot.statut = 'arrive'
                reception.reception_complete = True
                reception.colis_manquants.clear()
                reception_type = "complète"
                reception_action = "Première et dernière" if created else "Dernière"
                
                # Ajouter une observation de réception complète
                reception.ajouter_observation(
                    f"RÉCEPTION COMPLÈTE - {reception.nombre_colis_recus}/{total_colis} colis reçus. "
                    f"Tous les colis ont été réceptionnés avec succès."
                )
            else:
                # Réception partielle
                lot.statut = 'en_transit'
                reception.reception_complete = False
                reception.colis_manquants.set(colis_non_arrives_restants)
                reception_type = "partielle"
                reception_action = "Première" if created else "Nouvelle"
                
                # Ajouter une observation de réception partielle
                reception.ajouter_observation(
                    f"RÉCEPTION PARTIELLE - {reception.nombre_colis_recus}/{total_colis} colis reçus. "
                    f"Colis manquants: {colis_non_arrives_restants.count()}"
                )
            
            # Mettre à jour les dates
            lot.date_arrivee = timezone.now()
            if created:
                reception.date_reception = timezone.now()
            
            # Sauvegarder les modifications
            reception.save()
            # Le lot est déjà sauvegardé avec les frais de douane, on le sauvegarde à nouveau pour le bénéfice
            lot.save()
            
            # Envoyer des notifications de masse via tâche asynchrone
            colis_recus_count = colis_a_recevoir.count()
            
            # Logs debug supprimés pour la production
            
            if notifier_clients:
                # Utiliser la nouvelle tâche qui ne notifie que les colis réellement réceptionnés
                from notifications_app.tasks import send_bulk_received_colis_notifications
                
                # Récupérer les IDs des colis qui viennent d'être réceptionnés
                colis_recus_ids_int = [int(colis_id) for colis_id in colis_recus_ids]
                
                try:
                    # Lancer la tâche asynchrone pour les colis réceptionnés uniquement
                    task_result = send_bulk_received_colis_notifications.delay(
                        colis_ids_list=colis_recus_ids_int,
                        notification_type='lot_arrived',
                        initiated_by_id=request.user.id
                    )
                    
                    notifications_envoyees = f"Tâche asynchrone lancée (ID: {task_result.id})"
                    
                except Exception as async_error:
                    # En production on évite les prints; laisser remonter via messages/monitoring
                    pass
                    notifications_envoyees = "Erreur lors du lancement"
            
            if notifier_clients:
                if "Tâche asynchrone" in str(notifications_envoyees):
                    messages.success(request, f"✅ {reception_action} réception {reception_type} du lot {lot.numero_lot} ! {colis_recus_count} colis reçus. Notifications en cours d'envoi...")
                else:
                    messages.success(request, f"✅ {reception_action} réception {reception_type} du lot {lot.numero_lot} ! {colis_recus_count} colis reçus. Erreur notifications: {notifications_envoyees}")
            else:
                messages.success(request, f"✅ {reception_action} réception {reception_type} du lot {lot.numero_lot} ! {colis_recus_count} colis reçus (notifications désactivées).")
            return redirect('agent_mali:lots_en_transit')
            
        except Exception as e:
            messages.error(request, f"❌ Erreur lors de la réception: {str(e)}")
    
    # Calculs pour affichage
    total_colis = lot.colis.count()
    total_poids = sum(float(c.poids) for c in lot.colis.all())
    total_parcel_value = sum(colis.get_prix_effectif() for colis in lot.colis.all())
    
    # Vérifier si c'est la première réception du lot
    is_first_reception = True
    if hasattr(lot, 'reception_mali'):
        # C'est la première réception si aucun colis n'a encore été reçu
        is_first_reception = lot.reception_mali.nombre_colis_recus == 0
    
    context = {
        'lot': lot,
        'total_colis': total_colis,
        'total_poids': total_poids,
        'total_parcel_value': total_parcel_value,
        'is_first_reception': is_first_reception,
        'title': f'Réceptionner le lot {lot.numero_lot}',
    }
    return render(request, 'agent_mali_app/recevoir_lot.html', context)

@agent_mali_required
def colis_a_livrer_view(request):
    """
    Liste des colis arrivés au Mali et prêts à être livrés
    """
    colis = Colis.objects.filter(
        statut='arrive'
    ).select_related('client__user', 'lot').order_by('-lot__date_arrivee')
    
    # Filtrage par recherche
    search_query = request.GET.get('search', '')
    if search_query:
        colis = colis.filter(
            Q(numero_suivi__icontains=search_query) |
            Q(client__user__first_name__icontains=search_query) |
            Q(client__user__last_name__icontains=search_query) |
            Q(client__user__telephone__icontains=search_query)
        )
    
    # Calcul de la valeur totale
    valeur_totale = sum(float(c.prix_calcule) for c in colis)
    
    # Calcul du poids total
    poids_total = sum(float(c.poids) for c in colis)
    
    # Calcul des clients uniques
    clients_uniques = colis.values_list('client__id', flat=True).distinct().count()
    
    context = {
        'colis': colis,
        'search_query': search_query,
        'valeur_totale': valeur_totale,
        'poids_total': poids_total,
        'clients_uniques': clients_uniques,
        'title': 'Colis à Livrer',
    }
    return render(request, 'agent_mali_app/colis_a_livrer.html', context)

@agent_mali_required
def marquer_livre_view(request, colis_id):
    """
    Marquer un colis comme livré
    """
    colis = get_object_or_404(Colis, id=colis_id, statut='arrive')
    
    if request.method == 'POST':
        try:
            # Récupérer les données du formulaire
            nom_destinataire = request.POST.get('personne_receptrice') or colis.client.user.get_full_name()
            adresse_livraison = request.POST.get('adresse_livraison') or colis.client.adresse or "Adresse non spécifiée"
            notes_livraison = request.POST.get('commentaire', '')
            mode_livraison = request.POST.get('mode_livraison')
            statut_paiement = request.POST.get('statut_paiement', 'en_attente')
            
            # Gestion du jeton cédé (JC) si fourni
            jeton_cede_str = request.POST.get('jeton_cede', '0')
            jeton_cede = 0.0
            
            try:
                jeton_cede = float(jeton_cede_str) if jeton_cede_str else 0.0
                
                if jeton_cede > 0:
                    # Vérifier que le jeton ne dépasse pas 50% du prix du colis
                    prix_effectif = float(colis.get_prix_effectif())
                    if jeton_cede > prix_effectif * 0.5:
                        messages.error(request, "Le jeton cédé ne peut pas dépasser 50% du prix du colis.")
                        return redirect('agent_mali:marquer_livre', colis_id=colis_id)
                    
                    # Créer l'ajustement de prix pour le jeton cédé
                    prix_final = prix_effectif - jeton_cede
                    
                    PriceAdjustment.objects.create(
                        colis=colis,
                        adjustment_type='jc',
                        adjustment_amount=jeton_cede,
                        original_price=prix_effectif,
                        final_price=prix_final,
                        reason="Jeton cédé lors de la livraison",
                        notes=f"Jeton cédé par {request.user.get_full_name()} le {timezone.now().strftime('%d/%m/%Y %H:%M')}",
                        status='applied',
                        applied_by=request.user,
                        created_at=timezone.now()
                    )
                    
                    # Mettre à jour le statut de paiement si le jeton est supérieur ou égal au prix
                    if jeton_cede >= prix_effectif:
                        statut_paiement = 'paye'
                        notes_livraison = f"{notes_livraison}\n\nLe jeton cédé couvre l'intégralité du montant dû.".strip()
            except (ValueError, TypeError) as e:
                messages.error(request, f"Erreur de format du jeton cédé: {str(e)}")
                return redirect('agent_mali:marquer_livre', colis_id=colis_id)
            
            # Créer l'enregistrement de livraison
            livraison = Livraison.objects.create(
                colis=colis,
                agent_livreur=request.user,
                date_planifiee=timezone.now(),
                date_livraison_effective=timezone.now(),
                statut='livree',
                statut_paiement=statut_paiement,
                adresse_livraison=adresse_livraison,
                telephone_destinataire=colis.client.user.telephone,
                nom_destinataire=nom_destinataire,
                notes_livraison=notes_livraison
            )
            
            # Mettre à jour le statut du colis et le prix final
            colis.statut = 'livre'
            colis.save()
            
            # Mettre à jour le statut de paiement si le jeton couvre le montant total
            if jeton_cede and jeton_cede >= colis.get_prix_effectif():
                livraison.statut_paiement = 'paye'
                livraison.save()
            
            # Ajouter une note sur le jeton cédé si applicable
            if jeton_cede and float(jeton_cede) > 0:
                notes_livraison = f"{notes_livraison}\n\nJeton cédé: {jeton_cede} FCFA".strip()
                livraison.notes_livraison = notes_livraison
                livraison.save()
            
            # Envoyer notification de livraison
            try:
                from django.conf import settings
                
                if getattr(settings, 'DEBUG', True):
                    message = f"""
✅ [SANDBOX TEST] Colis livré avec succès !

👤 Client: {colis.client.user.get_full_name()}
📞 Téléphone: {colis.client.user.telephone}

📦 Colis: {colis.numero_suivi}
🏠 Livré à: {nom_destinataire}
📅 Date de livraison: {livraison.date_livraison_effective.strftime('%d/%m/%Y à %H:%M')}

✅ Votre colis a été livré avec succès !
Merci d'avoir choisi TS Air Cargo.

Équipe TS Air Cargo 🚀
                    """.strip()
                else:
                    message = f"""
✅ Colis livré avec succès !

Votre colis {colis.numero_suivi} a été livré avec succès.

📅 Date de livraison: {livraison.date_livraison_effective.strftime('%d/%m/%Y à %H:%M')}
🏠 Livré à: {nom_destinataire}

Merci d'avoir choisi TS Air Cargo !
                    """.strip()
                
                NotificationService.send_notification(
                    user=colis.client.user,
                    message=message,
                    method='whatsapp',
                    title="Colis Livré",
                    categorie='colis_livre'
                )
            except Exception as notif_error:
                # Éviter les prints en production
                pass
            
            messages.success(request, f"✅ Colis {colis.numero_suivi} marqué comme livré avec succès !")
            return redirect('agent_mali:colis_a_livrer')
            
        except Exception as e:
            messages.error(request, f"❌ Erreur lors de la livraison: {str(e)}")
    
    context = {
        'colis': colis,
        'title': f'Livrer le colis {colis.numero_suivi}',
    }
    return render(request, 'agent_mali_app/marquer_livre.html', context)

@agent_mali_required
def depenses_view(request):
    """
    Liste et gestion des dépenses avec statistiques avancées
    """
    # Base queryset
    depenses = Depense.objects.filter(agent=request.user).order_by('-date_depense')
    
    # Filtres
    search_query = request.GET.get('search', '')
    categorie_filter = request.GET.get('categorie', '')
    date_debut = request.GET.get('date_debut', '')
    date_fin = request.GET.get('date_fin', '')
    montant_min = request.GET.get('montant_min', '')
    
    # Application des filtres
    if search_query:
        depenses = depenses.filter(
            Q(libelle__icontains=search_query) |
            Q(notes__icontains=search_query) |
            Q(montant__icontains=search_query)
        )
    
    if categorie_filter:
        depenses = depenses.filter(type_depense=categorie_filter)
    
    if date_debut:
        depenses = depenses.filter(date_depense__gte=date_debut)
    
    if date_fin:
        depenses = depenses.filter(date_depense__lte=date_fin)
    
    if montant_min:
        try:
            depenses = depenses.filter(montant__gte=float(montant_min))
        except ValueError:
            pass
    
    # Calcul des statistiques
    aujourd_hui = date.today()
    debut_mois = aujourd_hui.replace(day=1)
    debut_semaine = aujourd_hui - timedelta(days=aujourd_hui.weekday())
    
    # Totaux par période
    total_mois = Depense.objects.filter(
        agent=request.user,
        date_depense__gte=debut_mois
    ).aggregate(total=Sum('montant'))['total'] or 0
    
    total_semaine = Depense.objects.filter(
        agent=request.user,
        date_depense__gte=debut_semaine
    ).aggregate(total=Sum('montant'))['total'] or 0
    
    # Moyenne journalière (30 derniers jours)
    debut_30j = aujourd_hui - timedelta(days=30)
    total_30j = Depense.objects.filter(
        agent=request.user,
        date_depense__gte=debut_30j
    ).aggregate(total=Sum('montant'))['total'] or 0
    moyenne_journaliere = total_30j / 30
    
    # Pagination
    paginator = Paginator(depenses, 20)
    page_number = request.GET.get('page')
    page_obj = paginator.get_page(page_number)
    
    context = {
        'depenses': page_obj,
        'page_obj': page_obj,
        'is_paginated': page_obj.has_other_pages(),
        'total_mois': float(total_mois),
        'total_semaine': float(total_semaine),
        'moyenne_journaliere': float(moyenne_journaliere),
        'search_query': search_query,
        'categorie_filter': categorie_filter,
        'date_debut': date_debut,
        'date_fin': date_fin,
        'montant_min': montant_min,
        'title': 'Gestion des Dépenses',
    }
    return render(request, 'agent_mali_app/depenses.html', context)

@agent_mali_required
def appliquer_ajustement_view(request, colis_id):
    """
    Interface pour appliquer un ajustement de prix (JC ou remise) à un colis
    """
    colis = get_object_or_404(Colis, id=colis_id)
    
    # Vérifier que le colis peut être ajusté
    if colis.statut not in ['arrive', 'livre']:
        messages.error(request, f"❌ Impossible d'ajuster le prix d'un colis au statut '{colis.get_statut_display()}'")
        return redirect('agent_mali:colis_a_livrer')
    
    if request.method == 'POST':
        try:
            adjustment_type = request.POST.get('adjustment_type')
            amount = float(request.POST.get('amount', 0))
            reason = request.POST.get('reason', '').strip()
            notes = request.POST.get('notes', '').strip()
            
            # Validation
            if not adjustment_type or adjustment_type not in ['jc', 'remise']:
                messages.error(request, "❌ Type d'ajustement requis")
                return render(request, 'agent_mali_app/appliquer_ajustement.html', {'colis': colis})
            
            if amount <= 0:
                messages.error(request, "❌ Le montant doit être supérieur à 0")
                return render(request, 'agent_mali_app/appliquer_ajustement.html', {'colis': colis})
            
            if not reason:
                messages.error(request, "❌ La raison est requise")
                return render(request, 'agent_mali_app/appliquer_ajustement.html', {'colis': colis})
            
            # Créer l'ajustement
            adjustment = PriceAdjustment.objects.create(
                colis=colis,
                adjustment_type=adjustment_type,
                adjustment_amount=amount,
                original_price=colis.get_prix_effectif(),
                reason=reason,
                notes=notes,
                applied_by=request.user
            )
            
            # Appliquer immédiatement l'ajustement
            adjustment.apply_adjustment()
            
            type_label = "Jeton cédé" if adjustment_type == 'jc' else "Remise"
            messages.success(
                request, 
                f"✅ {type_label} de {amount} FCFA appliqué au colis {colis.numero_suivi}. "
                f"Prix passé de {adjustment.original_price} à {adjustment.final_price} FCFA."
            )
            
            return redirect('agent_mali:colis_detail', colis_id=colis.id)
            
        except ValueError as e:
            messages.error(request, f"❌ Erreur dans les données saisies: {str(e)}")
        except Exception as e:
            messages.error(request, f"❌ Erreur lors de l'application de l'ajustement: {str(e)}")
    
    # Calculer les suggestions de jetons communs
    prix_actuel = colis.get_prix_effectif()
    suggestions_jc = []
    for jeton in [25, 50, 100, 200, 250, 500]:
        if jeton < prix_actuel:
            suggestions_jc.append(jeton)
    
    context = {
        'colis': colis,
        'prix_actuel': prix_actuel,
        'suggestions_jc': suggestions_jc,
        'title': f'Ajuster le prix du colis {colis.numero_suivi}',
    }
    return render(request, 'agent_mali_app/appliquer_ajustement.html', context)

@agent_mali_required
def colis_detail_view(request, colis_id):
    """
    Détail d'un colis avec historique des ajustements
    """
    colis = get_object_or_404(Colis, id=colis_id)
    
    # Historique des ajustements
    ajustements = colis.price_adjustments.all().order_by('-created_at')
    
    # Calculs financiers
    prix_original = colis.prix_calcule
    prix_actuel = colis.get_prix_effectif()
    total_ajustements = sum(adj.effective_adjustment for adj in ajustements.filter(status='applied'))
    
    context = {
        'colis': colis,
        'ajustements': ajustements,
        'prix_original': prix_original,
        'prix_actuel': prix_actuel,
        'total_ajustements': total_ajustements,
        'title': f'Détail du colis {colis.numero_suivi}',
    }
    return render(request, 'agent_mali_app/colis_detail.html', context)

@agent_mali_required
def annuler_ajustement_view(request, adjustment_id):
    """
    Annuler un ajustement de prix
    """
    if request.method == 'POST':
        adjustment = get_object_or_404(
            PriceAdjustment, 
            id=adjustment_id,
            applied_by=request.user  # Seul l'agent qui l'a créé peut l'annuler
        )
        
        try:
            colis_id = adjustment.colis.id
            type_label = adjustment.get_adjustment_type_display()
            
            adjustment.cancel_adjustment()
            
            messages.success(
                request,
                f"✅ {type_label} de {adjustment.adjustment_amount} FCFA annulé pour le colis {adjustment.colis.numero_suivi}"
            )
            
            return redirect('agent_mali:colis_detail', colis_id=colis_id)
            
        except Exception as e:
            messages.error(request, f"❌ Erreur lors de l'annulation: {str(e)}")
    
    return redirect('agent_mali:colis_a_livrer')

@agent_mali_required
def ajustements_rapport_view(request):
    """
    Rapport détaillé des ajustements de prix
    """
    # Filtres de date
    date_debut = request.GET.get('date_debut')
    date_fin = request.GET.get('date_fin')
    type_filter = request.GET.get('type', '')
    
    # Base queryset
    ajustements = PriceAdjustment.objects.filter(
        status='applied'
    ).select_related('colis__client__user', 'applied_by').order_by('-created_at')
    
    # Filtres
    if date_debut:
        try:
            date_debut_parsed = datetime.strptime(date_debut, '%Y-%m-%d').date()
            ajustements = ajustements.filter(created_at__date__gte=date_debut_parsed)
        except ValueError:
            pass
    
    if date_fin:
        try:
            date_fin_parsed = datetime.strptime(date_fin, '%Y-%m-%d').date()
            ajustements = ajustements.filter(created_at__date__lte=date_fin_parsed)
        except ValueError:
            pass
    
    if type_filter:
        ajustements = ajustements.filter(adjustment_type=type_filter)
    
    # Statistiques
    total_ajustements = ajustements.count()
    total_jetons_cedes = ajustements.filter(adjustment_type='jc').aggregate(total=Sum('adjustment_amount'))['total'] or 0
    total_remises = ajustements.filter(adjustment_type='remise').aggregate(total=Sum('adjustment_amount'))['total'] or 0
    
    # Pagination
    paginator = Paginator(ajustements, 25)
    page_number = request.GET.get('page')
    ajustements_page = paginator.get_page(page_number)
    
    context = {
        'ajustements': ajustements_page,
        'total_ajustements': total_ajustements,
        'total_jetons_cedes': total_jetons_cedes,
        'total_remises': total_remises,
        'total_montant': total_jetons_cedes + total_remises,
        'date_debut': date_debut,
        'date_fin': date_fin,
        'type_filter': type_filter,
        'type_choices': PriceAdjustment.ADJUSTMENT_TYPES,
        'title': 'Rapport des Ajustements de Prix',
    }
    return render(request, 'agent_mali_app/ajustements_rapport.html', context)

@agent_mali_required
def depense_create_view(request):
    """
    Créer une nouvelle dépense
    """
    if request.method == 'POST':
        try:
            # Récupérer les données du formulaire
            libelle = request.POST.get('libelle')
            type_depense = request.POST.get('type_depense')
            montant = request.POST.get('montant')
            date_depense = request.POST.get('date_depense')
            notes = request.POST.get('notes', '')
            justificatif = request.FILES.get('justificatif')
            
            # Créer la dépense
            depense = Depense.objects.create(
                libelle=libelle,
                type_depense=type_depense,
                montant=float(montant),
                date_depense=date_depense,
                agent=request.user,
                notes=notes,
                justificatif=justificatif
            )
            
            messages.success(request, f"✅ Dépense '{libelle}' enregistrée avec succès !")
            return redirect('agent_mali:depenses')
            
        except Exception as e:
            messages.error(request, f"❌ Erreur lors de l'enregistrement: {str(e)}")
    
    # Statistiques pour le sidebar
    aujourd_hui = date.today()
    debut_mois = aujourd_hui.replace(day=1)
    
    total_mois_actuel = Depense.objects.filter(
        agent=request.user,
        date_depense__gte=debut_mois
    ).aggregate(total=Sum('montant'))['total'] or 0
    
    nombre_depenses_mois = Depense.objects.filter(
        agent=request.user,
        date_depense__gte=debut_mois
    ).count()
    
    moyenne_depense_mois = total_mois_actuel / nombre_depenses_mois if nombre_depenses_mois > 0 else 0
    
    dernieres_depenses = Depense.objects.filter(
        agent=request.user
    ).order_by('-date_depense')[:5]
    
    context = {
        'title': 'Nouvelle Dépense',
        'type_choices': Depense.TYPE_DEPENSE_CHOICES,
        'total_mois_actuel': float(total_mois_actuel),
        'nombre_depenses_mois': nombre_depenses_mois,
        'moyenne_depense_mois': float(moyenne_depense_mois),
        'dernieres_depenses': dernieres_depenses,
    }
    return render(request, 'agent_mali_app/nouvelle_depense.html', context)

@agent_mali_required
def nouvelle_depense_view(request):
    """
    Créer une nouvelle dépense - alias pour depense_create_view
    """
    return depense_create_view(request)


@agent_mali_required
def depense_edit_view(request, depense_id):
    """
    Modifier une dépense existante
    """
    depense = get_object_or_404(Depense, id=depense_id, agent=request.user)
    
    if request.method == 'POST':
        try:
            # Récupérer les données du formulaire
            libelle = request.POST.get('libelle')
            type_depense = request.POST.get('type_depense')
            montant = request.POST.get('montant')
            date_depense = request.POST.get('date_depense')
            notes = request.POST.get('notes', '')
            justificatif = request.FILES.get('justificatif')
            
            # Mettre à jour la dépense
            depense.libelle = libelle
            depense.type_depense = type_depense
            depense.montant = float(montant)
            depense.date_depense = date_depense
            depense.notes = notes
            
            # Mettre à jour le justificatif si fourni
            if justificatif:
                depense.justificatif = justificatif
            
            depense.save()
            
            messages.success(request, f"✅ Dépense '{libelle}' modifiée avec succès !")
            return redirect('agent_mali:depenses')
            
        except Exception as e:
            messages.error(request, f"❌ Erreur lors de la modification: {str(e)}")
    
    context = {
        'depense': depense,
        'title': f'Modifier Dépense - {depense.libelle}',
        'type_choices': Depense.TYPE_DEPENSE_CHOICES,
    }
    return render(request, 'agent_mali_app/depense_form.html', context)

@agent_mali_required
def depense_delete_view(request, depense_id):
    """
    Supprimer une dépense
    """
    depense = get_object_or_404(Depense, id=depense_id, agent=request.user)
    
    if request.method == 'POST':
        libelle = depense.libelle
        depense.delete()
        messages.success(request, f"✅ Dépense '{libelle}' supprimée avec succès !")
        return redirect('agent_mali:depenses')
    
    return redirect('agent_mali:depenses')

@agent_mali_required
def depense_detail_view(request, depense_id):
    """
    Afficher les détails d'une dépense
    """
    depense = get_object_or_404(Depense, id=depense_id, agent=request.user)
    
    context = {
        'depense': depense,
        'title': f'Détails - {depense.libelle}',
    }
    return render(request, 'agent_mali_app/depense_detail.html', context)

@agent_mali_required
def rapports_view(request):
    """
    Interface de génération de rapports
    """
    # Statistiques du jour pour affichage
    aujourd_hui = date.today()
    
    # Lots reçus aujourd'hui
    lots_recus_aujourd_hui = ReceptionLot.objects.filter(
        date_reception__date=aujourd_hui
    ).count()
    
    # Colis livrés aujourd'hui
    colis_livres_aujourd_hui = Livraison.objects.filter(
        date_livraison_effective__date=aujourd_hui,
        statut='livree'
    ).count()
    
    # Dépenses du jour
    depenses_total_aujourd_hui = Depense.objects.filter(
        agent=request.user,
        date_depense=aujourd_hui
    ).aggregate(total=Sum('montant'))['total'] or 0
    
    # Clients notifiés aujourd'hui (approximation)
    clients_notifies_aujourd_hui = lots_recus_aujourd_hui + colis_livres_aujourd_hui
    
    # Revenus de livraison aujourd'hui
    revenus_livraison_aujourd_hui = Livraison.objects.filter(
        date_livraison_effective__date=aujourd_hui,
        statut='livree',
        montant_collecte__isnull=False
    ).aggregate(total=Sum('montant_collecte'))['total'] or 0
    
    # Historique des rapports (simulé pour l'instant)
    rapports_historique = []
    
    context = {
        'stats_jour': {
            'lots_recus': lots_recus_aujourd_hui,
            'colis_livres': colis_livres_aujourd_hui,
            'depenses_total': float(depenses_total_aujourd_hui),
            'clients_notifies': clients_notifies_aujourd_hui,
            'revenus_livraison': float(revenus_livraison_aujourd_hui),
        },
        'rapports_historique': rapports_historique,
        'today': aujourd_hui,
        'title': 'Rapports et Analyses',
    }
    return render(request, 'agent_mali_app/rapports.html', context)

@agent_mali_required
@require_http_methods(["POST"])
def send_report_whatsapp_api(request):
    """
    API pour envoyer un rapport via WhatsApp ET par email avec PDF
    """
    try:
        data = json.loads(request.body)
        report_type = data.get('type')
        period = data.get('period')
        
        # Générer le rapport PDF
        pdf_content = generate_daily_report_pdf(period)
        
        # Message de base pour WhatsApp
        whatsapp_message = f"""
📈 Rapport Journalier TS Air Cargo Mali

📅 Date: {datetime.strptime(period, '%Y-%m-%d').strftime('%d/%m/%Y')}
👥 Agent: {request.user.get_full_name()}
🏢 Agence: Mali

📊 Rapport automatique quotidien généré.

📧 Le rapport détaillé en PDF a été envoyé par email.

Équipe TS Air Cargo Mali 🚀
        """.strip()
        
        # Utiliser le service de notification existant pour simplifier
        from notifications_app.services import NotificationService
        
        # Créer un message détaillé pour les admins WhatsApp
        admin_whatsapp_message = f"""
📈 RAPPORT JOURNALIER AUTOMATIQUE

📅 Date: {datetime.strptime(period, '%Y-%m-%d').strftime('%d/%m/%Y')}
👥 Généré par: {request.user.get_full_name()}
🏢 Agence: Mali - Bamako

📆 Type: Rapport {report_type}
🗓️ Période: {period}

📧 Le rapport détaillé en PDF a été envoyé par email.

Équipe TS Air Cargo Mali 🚀
        """.strip()
        
        # 1. Envoyer la notification WhatsApp
        admins_contacted_whatsapp = NotificationService.send_admin_notification(
            message=admin_whatsapp_message,
            title=f"Rapport {report_type} - {datetime.strptime(period, '%Y-%m-%d').strftime('%d/%m/%Y')}"
        )
        
        # 2. Envoyer le PDF par email
        from django.core.mail import EmailMessage
        from django.conf import settings
        
        # Sujet de l'email
        email_subject = f"📊 Rapport Quotidien TS Air Cargo Mali - {datetime.strptime(period, '%Y-%m-%d').strftime('%d/%m/%Y')}"
        
        # Corps de l'email
        email_body = f"""
Bonjour,

Veuillez trouver ci-joint le rapport quotidien d'activité TS Air Cargo Mali.

📊 INFORMATIONS DU RAPPORT:
━━━━━━━━━━━━━━━━━━━━━━━━━━━━━━
📅 Date du rapport: {datetime.strptime(period, '%Y-%m-%d').strftime('%d/%m/%Y')}
👤 Généré par: {request.user.get_full_name()}
🏢 Agence: Mali - Bamako
🕐 Date de génération: {datetime.now().strftime('%d/%m/%Y à %H:%M')}

📋 CONTENU DU RAPPORT:
━━━━━━━━━━━━━━━━━━━━━━━━━━━━━━
• 📦 Lots reçus de Chine
• 🚚 Colis livrés aux clients
• 💸 Dépenses enregistrées
• 💰 Revenus de livraison collectés
• 📊 Analyses de performance journalière
• 📈 Indicateurs clés de performance (KPI)

📎 Le rapport détaillé est disponible en pièce jointe au format PDF.

📱 NOTIFICATION WHATSAPP:
━━━━━━━━━━━━━━━━━━━━━━━━━━━━━━
Une notification WhatsApp a également été envoyée à {admins_contacted_whatsapp} administrateur(s).

Pour toute question concernant ce rapport, n'hésitez pas à nous contacter.

Cordialement,
Équipe TS Air Cargo Mali

📧 contact@ts-aircargo.com | 📞 +223 XX XX XX XX
🌐 www.ts-aircargo.com
        """.strip()
        
        # Déterminer les destinataires de l'email
        email_recipients = getattr(settings, 'EMAIL_REPORT_RECIPIENTS', ['admin@ts-aircargo.com'])
        
        # En mode développement, vérifier si l'utilisateur a un email
        if settings.DEBUG and request.user.email:
            # Ajouter l'email de l'utilisateur connecté pour les tests
            if request.user.email not in email_recipients:
                email_recipients = [request.user.email] + email_recipients
        
        # Créer et envoyer l'email
        email_sent_count = 0
        try:
            email = EmailMessage(
                subject=email_subject,
                body=email_body,
                from_email=getattr(settings, 'DEFAULT_FROM_EMAIL', 'noreply@ts-aircargo.com'),
                to=email_recipients,
            )
            
            # Attacher le PDF
            email.attach(
                f"rapport_quotidien_{period}.pdf",
                pdf_content,
                'application/pdf'
            )
            
            # Envoyer l'email
            email.send()
            email_sent_count = len(email_recipients)
            
        except Exception as email_error:
            # Éviter les prints en production; continuer même si l'email échoue
            pass
        
        # Construire le message de retour
        success_parts = []
        if admins_contacted_whatsapp > 0:
            success_parts.append(f"{admins_contacted_whatsapp} notification(s) WhatsApp")
        if email_sent_count > 0:
            success_parts.append(f"{email_sent_count} email(s) avec PDF")
        
        if success_parts:
            return JsonResponse({
                'success': True,
                'message': f'Rapport {report_type} envoyé avec succès : ' + ' et '.join(success_parts)
            })
        else:
            return JsonResponse({
                'success': False,
                'error': 'Aucune notification n\'a pu être envoyée. Vérifiez la configuration WhatsApp et Email.'
            })
            
    except Exception as e:
        return JsonResponse({
            'success': False,
            'error': str(e)
        })

@agent_mali_required
@require_http_methods(["POST"])
def generate_daily_report_api(request):
    """
    API pour générer un rapport quotidien en PDF et le renvoyer comme un fichier
    """
    try:
        data = json.loads(request.body)
        date = data.get('date')

        # Vérifier la date
        if not date:
            return JsonResponse({'success': False, 'error': 'Date non fournie'}, status=400)

        # Générer le PDF
        pdf_content = generate_daily_report_pdf(date)

        # Retourner le fichier PDF
        response = HttpResponse(pdf_content, content_type='application/pdf')
        response['Content-Disposition'] = f'attachment; filename="rapport_quotidien_{date}.pdf"'
        return response

    except Exception as e:
        return JsonResponse({
            'success': False,
            'error': str(e)
        })

@agent_mali_required
@require_http_methods(["POST"])
def generate_monthly_report_api(request):
    """
    API pour générer un rapport mensuel en PDF et le renvoyer comme un fichier
    """
    try:
        data = json.loads(request.body)
        month = data.get('month')  # Format: 'YYYY-MM'

        # Vérifier le mois
        if not month:
            return JsonResponse({'success': False, 'error': 'Mois non fourni'}, status=400)

        # Générer le PDF
        pdf_content = generate_monthly_report_pdf(month)

        # Retourner le fichier PDF
        response = HttpResponse(pdf_content, content_type='application/pdf')
        response['Content-Disposition'] = f'attachment; filename="rapport_mensuel_{month}.pdf"'
        return response

    except Exception as e:
        return JsonResponse({
            'success': False,
            'error': str(e)
        })

@agent_mali_required
@require_http_methods(["POST"])
def generate_yearly_report_api(request):
    """
    API pour générer un rapport annuel en PDF et le renvoyer comme un fichier
    """
    try:
        data = json.loads(request.body)
        year = data.get('year')  # Format: 'YYYY'

        # Vérifier l'année
        if not year:
            return JsonResponse({'success': False, 'error': 'Année non fournie'}, status=400)

        # Générer le PDF
        pdf_content = generate_yearly_report_pdf(year)

        # Retourner le fichier PDF
        response = HttpResponse(pdf_content, content_type='application/pdf')
        response['Content-Disposition'] = f'attachment; filename="rapport_annuel_{year}.pdf"'
        return response

    except Exception as e:
        return JsonResponse({
            'success': False,
            'error': str(e)
        })

@agent_mali_required
@require_http_methods(["POST"])
def send_report_email_api(request):
    """
    API pour envoyer un rapport par email
    """
    try:
        data = json.loads(request.body)
        report_type = data.get('type', 'daily')
        period = data.get('period')
        
        if not period:
            return JsonResponse({
                'success': False,
                'error': 'Période non fournie'
            })
        
        # Générer le PDF selon le type de rapport
        if report_type == 'daily':
            pdf_content = generate_daily_report_pdf(period)
            subject = f"Rapport Quotidien TS Air Cargo Mali - {datetime.strptime(period, '%Y-%m-%d').strftime('%d/%m/%Y')}"
            filename = f"rapport_quotidien_{period}.pdf"
        elif report_type == 'monthly':
            pdf_content = generate_monthly_report_pdf(period)
            year, month = period.split('-')
            month_name = datetime(int(year), int(month), 1).strftime('%B %Y')
            subject = f"Rapport Mensuel TS Air Cargo Mali - {month_name}"
            filename = f"rapport_mensuel_{period}.pdf"
        elif report_type == 'yearly':
            pdf_content = generate_yearly_report_pdf(period)
            subject = f"Rapport Annuel TS Air Cargo Mali - {period}"
            filename = f"rapport_annuel_{period}.pdf"
        else:
            return JsonResponse({
                'success': False,
                'error': 'Type de rapport non supporté'
            })
        
        # Contenu de l'email
        email_body = f"""
Bonjour,

Veuillez trouver ci-joint le rapport d'activité TS Air Cargo Mali.

📊 Type de rapport: {report_type.title()}
📅 Période: {period}
👤 Généré par: {request.user.get_full_name()}
🏢 Agence: Mali - Bamako
🕐 Date de génération: {datetime.now().strftime('%d/%m/%Y à %H:%M')}

Ce rapport contient les informations détaillées sur:
• Les lots reçus
• Les colis livrés
• Les dépenses enregistrées
• Les revenus générés
• Les analyses de performance

Cordialement,
Équipe TS Air Cargo Mali
        """.strip()
        
        # Envoyer l'email
        from django.core.mail import EmailMessage
        from django.conf import settings
        
        # Configuration email destinataire
        # En mode développement, envoyer à l'utilisateur connecté ou un email de test
        if hasattr(settings, 'EMAIL_TEST_RECIPIENTS') and settings.EMAIL_TEST_RECIPIENTS:
            recipients = settings.EMAIL_TEST_RECIPIENTS
        else:
            # Fallback: utiliser l'email de l'utilisateur connecté si disponible
            recipients = [request.user.email] if request.user.email else ['admin@ts-aircargo.com']
        
        email = EmailMessage(
            subject=subject,
            body=email_body,
            from_email=getattr(settings, 'DEFAULT_FROM_EMAIL', 'noreply@ts-aircargo.com'),
            to=recipients,
        )
        
        # Attacher le PDF
        email.attach(filename, pdf_content, 'application/pdf')
        
        # Envoyer l'email
        email.send()
        
        return JsonResponse({
            'success': True,
            'message': f'Rapport {report_type} envoyé par email avec succès à {len(recipients)} destinataire(s)'
        })
        
    except Exception as e:
        return JsonResponse({
            'success': False,
            'error': f'Erreur lors de l\'envoi email: {str(e)}'
        })

@agent_mali_required
@require_http_methods(["POST"])
def schedule_auto_report_api(request):
    """
    API pour programmer l'envoi automatique des rapports
    """
    try:
        data = json.loads(request.body)
        enabled = data.get('enabled', False)
        time = data.get('time', '23:59')
        
        if enabled:
            # Programmer la tâche automatique
            # Note: Ceci nécessite une implémentation avec Celery ou Django-cron
            # Pour le moment, on simule la programmation
            
            # Sauvegarder la configuration dans la session ou la base de données
            request.session['auto_report_enabled'] = True
            request.session['auto_report_time'] = time
            
            return JsonResponse({
                'success': True,
                'message': f'Envoi automatique programmé pour {time} chaque jour'
            })
        else:
            # Désactiver la tâche automatique
            request.session['auto_report_enabled'] = False
            
            return JsonResponse({
                'success': True,
                'message': 'Envoi automatique désactivé'
            })
            
    except Exception as e:
        return JsonResponse({
            'success': False,
            'error': str(e)
        })

def generate_daily_report_pdf(date_str):
    """
    Générer un rapport journalier en PDF avec design professionnel
    """
    from io import BytesIO
    from reportlab.pdfgen import canvas
    from reportlab.lib.pagesizes import letter, A4
    from reportlab.lib.styles import getSampleStyleSheet, ParagraphStyle
    from reportlab.platypus import SimpleDocTemplate, Paragraph, Spacer, Table, TableStyle, Image
    from reportlab.lib import colors
    from reportlab.lib.units import inch
    from reportlab.lib.enums import TA_CENTER, TA_LEFT, TA_RIGHT
    from datetime import datetime, timedelta
    import os
    
    # Créer un buffer en mémoire
    buffer = BytesIO()
    
    # Créer le document PDF avec marges optimisées
    doc = SimpleDocTemplate(
        buffer, 
        pagesize=A4,
        rightMargin=50,
        leftMargin=50,
        topMargin=50,
        bottomMargin=50
    )
    story = []
    styles = getSampleStyleSheet()
    
    # Styles personnalisés
    title_style = ParagraphStyle(
        'CustomTitle',
        parent=styles['Heading1'],
        fontSize=20,
        spaceAfter=15,
        alignment=TA_CENTER,
        textColor=colors.HexColor('#1f4e79'),
        fontName='Helvetica-Bold'
    )
    
    subtitle_style = ParagraphStyle(
        'CustomSubtitle',
        parent=styles['Heading2'],
        fontSize=14,
        spaceAfter=10,
        alignment=TA_CENTER,
        textColor=colors.HexColor('#2c5282'),
        fontName='Helvetica-Bold'
    )
    
    section_style = ParagraphStyle(
        'SectionTitle',
        parent=styles['Heading3'],
        fontSize=12,
        spaceAfter=8,
        spaceBefore=12,
        textColor=colors.HexColor('#2d3748'),
        fontName='Helvetica-Bold',
        borderWidth=1,
        borderColor=colors.HexColor('#e2e8f0'),
        borderPadding=5,
        backColor=colors.HexColor('#f7fafc')
    )
    
    # En-tête avec logo et titre
    title = Paragraph("📊 RAPPORT JOURNALIER", title_style)
    story.append(title)
    
    subtitle = Paragraph("TS AIR CARGO - AGENCE MALI", subtitle_style)
    story.append(subtitle)
    
    # Ligne de séparation
    story.append(Spacer(1, 10))
    
    # Informations de base
    date_obj = datetime.strptime(date_str, '%Y-%m-%d')
    date_filter = date_obj.date()
    
    info_data = [
        ['📅 Date du rapport:', date_obj.strftime('%d/%m/%Y')],
        ['🕐 Généré le:', datetime.now().strftime('%d/%m/%Y à %H:%M')],
        ['🏢 Agence:', 'Mali - Bamako']
    ]
    
    info_table = Table(info_data, colWidths=[2*inch, 3*inch])
    info_table.setStyle(TableStyle([
        ('BACKGROUND', (0, 0), (-1, -1), colors.HexColor('#edf2f7')),
        ('TEXTCOLOR', (0, 0), (-1, -1), colors.HexColor('#2d3748')),
        ('ALIGN', (0, 0), (0, -1), 'LEFT'),
        ('ALIGN', (1, 0), (1, -1), 'LEFT'),
        ('FONTNAME', (0, 0), (0, -1), 'Helvetica-Bold'),
        ('FONTNAME', (1, 0), (1, -1), 'Helvetica'),
        ('FONTSIZE', (0, 0), (-1, -1), 10),
        ('GRID', (0, 0), (-1, -1), 1, colors.HexColor('#cbd5e0')),
        ('VALIGN', (0, 0), (-1, -1), 'MIDDLE'),
        ('LEFTPADDING', (0, 0), (-1, -1), 8),
        ('RIGHTPADDING', (0, 0), (-1, -1), 8),
        ('TOPPADDING', (0, 0), (-1, -1), 5),
        ('BOTTOMPADDING', (0, 0), (-1, -1), 5),
    ]))
    
    story.append(info_table)
    story.append(Spacer(1, 12))
    
    # Statistiques du jour
    # Lots reçus
    lots_recus = ReceptionLot.objects.filter(date_reception__date=date_filter).count()
    
    # Colis livrés
    colis_livres = Livraison.objects.filter(
        date_livraison_effective__date=date_filter,
        statut='livree'
    ).count()
    
    # Dépenses
    depenses_total = Depense.objects.filter(
        date_depense=date_filter
    ).aggregate(total=Sum('montant'))['total'] or 0
    
    # Revenus
    revenus_total = Livraison.objects.filter(
        date_livraison_effective__date=date_filter,
        statut='livree',
        montant_collecte__isnull=False
    ).aggregate(total=Sum('montant_collecte'))['total'] or 0
    
    # Bénéfice
    benefice_net = revenus_total - depenses_total
    
    # Vérifier s'il y a des données
    has_data = lots_recus > 0 or colis_livres > 0 or depenses_total > 0 or revenus_total > 0
    
    if has_data:
        # Section des indicateurs clés
        section_title = Paragraph("📈 INDICATEURS CLÉS DE PERFORMANCE", section_style)
        story.append(section_title)
        
        # Tableau des KPIs avec couleurs
        kpi_data = [
            ['📊 INDICATEUR', '📋 VALEUR', '📈 STATUT'],
            ['📦 Lots reçus', str(lots_recus), '✅ Traité' if lots_recus > 0 else '⚪ Aucun'],
            ['🚚 Colis livrés', str(colis_livres), '✅ Livré' if colis_livres > 0 else '⚪ Aucun'],
            ['💸 Dépenses totales', f"{depenses_total:,.0f} CFA", '🔴 Sortie' if depenses_total > 0 else '⚪ Aucune'],
            ['💰 Revenus de livraison', f"{revenus_total:,.0f} CFA", '🟢 Entrée' if revenus_total > 0 else '⚪ Aucun'],
            ['📊 Bénéfice net', f"{benefice_net:,.0f} CFA", 
             '🟢 Positif' if benefice_net > 0 else '🔴 Négatif' if benefice_net < 0 else '⚪ Équilibré']
        ]
        
        kpi_table = Table(kpi_data, colWidths=[2.5*inch, 1.5*inch, 1.5*inch])
        kpi_table.setStyle(TableStyle([
            # En-tête
            ('BACKGROUND', (0, 0), (-1, 0), colors.HexColor('#2b6cb0')),
            ('TEXTCOLOR', (0, 0), (-1, 0), colors.whitesmoke),
            ('FONTNAME', (0, 0), (-1, 0), 'Helvetica-Bold'),
            ('FONTSIZE', (0, 0), (-1, 0), 11),
            ('ALIGN', (0, 0), (-1, 0), 'CENTER'),
            
            # Corps du tableau
            ('BACKGROUND', (0, 1), (-1, -1), colors.white),
            ('TEXTCOLOR', (0, 1), (-1, -1), colors.HexColor('#2d3748')),
            ('FONTNAME', (0, 1), (0, -1), 'Helvetica-Bold'),
            ('FONTNAME', (1, 1), (-1, -1), 'Helvetica'),
            ('FONTSIZE', (0, 1), (-1, -1), 9),
            ('ALIGN', (0, 1), (0, -1), 'LEFT'),
            ('ALIGN', (1, 1), (1, -1), 'CENTER'),
            ('ALIGN', (2, 1), (2, -1), 'CENTER'),
            
            # Alternance de couleurs
            ('BACKGROUND', (0, 2), (-1, 2), colors.HexColor('#f7fafc')),
            ('BACKGROUND', (0, 4), (-1, 4), colors.HexColor('#f7fafc')),
            ('BACKGROUND', (0, 6), (-1, 6), colors.HexColor('#f7fafc')),
            
            # Mise en forme spéciale pour le bénéfice
            ('BACKGROUND', (0, 5), (-1, 5), 
             colors.HexColor('#c6f6d5') if benefice_net > 0 else 
             colors.HexColor('#fed7d7') if benefice_net < 0 else colors.HexColor('#e2e8f0')),
            
            # Bordures et espacement
            ('GRID', (0, 0), (-1, -1), 1, colors.HexColor('#cbd5e0')),
            ('VALIGN', (0, 0), (-1, -1), 'MIDDLE'),
            ('LEFTPADDING', (0, 0), (-1, -1), 8),
            ('RIGHTPADDING', (0, 0), (-1, -1), 8),
            ('TOPPADDING', (0, 0), (-1, -1), 6),
            ('BOTTOMPADDING', (0, 0), (-1, -1), 6),
        ]))
        
        story.append(kpi_table)
        story.append(Spacer(1, 10))
        
        # Section détails des dépenses si il y en a
        if depenses_total > 0:
            section_depenses = Paragraph("💸 DÉTAIL DES DÉPENSES", section_style)
            story.append(section_depenses)
            
            depenses_detail = Depense.objects.filter(
                date_depense=date_filter
            ).values('type_depense', 'libelle', 'montant')[:10]  # Limiter à 10 entrées
            
            if depenses_detail:
                depenses_data = [['🏷️ TYPE', '📝 LIBELLÉ', '💰 MONTANT']]
                for dep in depenses_detail:
                    depenses_data.append([
                        dep['type_depense'].replace('_', ' ').title(),
                        dep['libelle'][:30] + '...' if len(dep['libelle']) > 30 else dep['libelle'],
                        f"{dep['montant']:,.0f} CFA"
                    ])
                
                depenses_table = Table(depenses_data, colWidths=[1.5*inch, 2.5*inch, 1.5*inch])
                depenses_table.setStyle(TableStyle([
                    ('BACKGROUND', (0, 0), (-1, 0), colors.HexColor('#e53e3e')),
                    ('TEXTCOLOR', (0, 0), (-1, 0), colors.whitesmoke),
                    ('FONTNAME', (0, 0), (-1, 0), 'Helvetica-Bold'),
                    ('FONTSIZE', (0, 0), (-1, 0), 11),
                    ('ALIGN', (0, 0), (-1, 0), 'CENTER'),
                    
                    ('BACKGROUND', (0, 1), (-1, -1), colors.white),
                    ('TEXTCOLOR', (0, 1), (-1, -1), colors.HexColor('#2d3748')),
                    ('FONTNAME', (0, 1), (-1, -1), 'Helvetica'),
                    ('FONTSIZE', (0, 1), (-1, -1), 9),
                    ('ALIGN', (0, 1), (1, -1), 'LEFT'),
                    ('ALIGN', (2, 1), (2, -1), 'RIGHT'),
                    
                    ('GRID', (0, 0), (-1, -1), 1, colors.HexColor('#cbd5e0')),
                    ('VALIGN', (0, 0), (-1, -1), 'MIDDLE'),
                    ('LEFTPADDING', (0, 0), (-1, -1), 6),
                    ('RIGHTPADDING', (0, 0), (-1, -1), 6),
                    ('TOPPADDING', (0, 0), (-1, -1), 4),
                    ('BOTTOMPADDING', (0, 0), (-1, -1), 4),
                ]))
                
                story.append(depenses_table)
                story.append(Spacer(1, 8))
        
    else:
        # Aucune donnée disponible
        no_data_style = ParagraphStyle(
            'NoData',
            parent=styles['Normal'],
            fontSize=14,
            spaceAfter=20,
            alignment=TA_CENTER,
            textColor=colors.HexColor('#718096'),
            fontName='Helvetica'
        )
        
        no_data_msg = Paragraph(
            "📭 AUCUNE ACTIVITÉ ENREGISTRÉE<br/><br/>" + 
            "Aucune donnée n'a été trouvée pour cette date.<br/>" +
            "• Aucun lot reçu<br/>" +
            "• Aucun colis livré<br/>" +
            "• Aucune dépense enregistrée<br/>" +
            "• Aucun revenu généré<br/><br/>" +
            "Vérifiez que les données ont été correctement saisies.",
            no_data_style
        )
        story.append(no_data_msg)
        story.append(Spacer(1, 10))
    
    # Pied de page
    story.append(Spacer(1, 15))
    
    footer_style = ParagraphStyle(
        'Footer',
        parent=styles['Normal'],
        fontSize=9,
        alignment=TA_CENTER,
        textColor=colors.HexColor('#718096'),
        fontName='Helvetica-Oblique'
    )
    
    footer = Paragraph(
        "━━━━━━━━━━━━━━━━━━━━━━━━━━━━━━━━━━━━━━━━━━━━━━━━━━━━━━━━━━━━━━<br/>" +
        f"📧 contact@ts-aircargo.com | 📞 +223 XX XX XX XX | 🌐 www.ts-aircargo.com<br/>" +
        f"© {datetime.now().year} TS Air Cargo Mali - Tous droits réservés",
        footer_style
    )
    story.append(footer)
    
    # Construire le PDF
    doc.build(story)
    
    # Récupérer le contenu
    pdf_content = buffer.getvalue()
    buffer.close()
    
    return pdf_content

def generate_monthly_report_pdf(month_str):
    """
    Générer un rapport mensuel en PDF avec design professionnel
    Format month_str: 'YYYY-MM'
    """
    from io import BytesIO
    from reportlab.pdfgen import canvas
    from reportlab.lib.pagesizes import letter, A4
    from reportlab.lib.styles import getSampleStyleSheet, ParagraphStyle
    from reportlab.platypus import SimpleDocTemplate, Paragraph, Spacer, Table, TableStyle, Image
    from reportlab.lib import colors
    from reportlab.lib.units import inch
    from reportlab.lib.enums import TA_CENTER, TA_LEFT, TA_RIGHT
    from datetime import datetime, timedelta
    from calendar import monthrange
    import locale
    
    # Définir la locale en français si possible
    try:
        locale.setlocale(locale.LC_TIME, 'fr_FR.UTF-8')
    except:
        pass
    
    # Créer un buffer en mémoire
    buffer = BytesIO()
    
    # Créer le document PDF avec marges
    doc = SimpleDocTemplate(
        buffer, 
        pagesize=A4,
        rightMargin=72,
        leftMargin=72,
        topMargin=72,
        bottomMargin=18
    )
    story = []
    styles = getSampleStyleSheet()
    
    # Styles personnalisés
    title_style = ParagraphStyle(
        'CustomTitle',
        parent=styles['Heading1'],
        fontSize=24,
        spaceAfter=30,
        alignment=TA_CENTER,
        textColor=colors.HexColor('#1f4e79'),
        fontName='Helvetica-Bold'
    )
    
    subtitle_style = ParagraphStyle(
        'CustomSubtitle',
        parent=styles['Heading2'],
        fontSize=16,
        spaceAfter=20,
        alignment=TA_CENTER,
        textColor=colors.HexColor('#2c5282'),
        fontName='Helvetica-Bold'
    )
    
    section_style = ParagraphStyle(
        'SectionTitle',
        parent=styles['Heading3'],
        fontSize=14,
        spaceAfter=15,
        spaceBefore=25,
        textColor=colors.HexColor('#2d3748'),
        fontName='Helvetica-Bold',
        borderWidth=1,
        borderColor=colors.HexColor('#e2e8f0'),
        borderPadding=8,
        backColor=colors.HexColor('#f7fafc')
    )
    
    # Traitement de la période
    year, month = map(int, month_str.split('-'))
    month_obj = datetime(year, month, 1)
    
    # Calculer les dates de début et fin du mois
    start_date = datetime(year, month, 1).date()
    _, last_day = monthrange(year, month)
    end_date = datetime(year, month, last_day).date()
    
    # En-tête avec logo et titre
    title = Paragraph("📊 RAPPORT MENSUEL", title_style)
    story.append(title)
    
    subtitle = Paragraph("TS AIR CARGO - AGENCE MALI", subtitle_style)
    story.append(subtitle)
    
    # Ligne de séparation
    story.append(Spacer(1, 20))
    
    # Informations de base
    month_name = month_obj.strftime('%B %Y').title()
    info_data = [
        ['📅 Période du rapport:', month_name],
        ['🕐 Généré le:', datetime.now().strftime('%d/%m/%Y à %H:%M')],
        ['🏢 Agence:', 'Mali - Bamako'],
        ['📈 Du:', start_date.strftime('%d/%m/%Y')],
        ['📈 Au:', end_date.strftime('%d/%m/%Y')]
    ]
    
    info_table = Table(info_data, colWidths=[2*inch, 3*inch])
    info_table.setStyle(TableStyle([
        ('BACKGROUND', (0, 0), (-1, -1), colors.HexColor('#edf2f7')),
        ('TEXTCOLOR', (0, 0), (-1, -1), colors.HexColor('#2d3748')),
        ('ALIGN', (0, 0), (0, -1), 'LEFT'),
        ('ALIGN', (1, 0), (1, -1), 'LEFT'),
        ('FONTNAME', (0, 0), (0, -1), 'Helvetica-Bold'),
        ('FONTNAME', (1, 0), (1, -1), 'Helvetica'),
        ('FONTSIZE', (0, 0), (-1, -1), 11),
        ('GRID', (0, 0), (-1, -1), 1, colors.HexColor('#cbd5e0')),
        ('VALIGN', (0, 0), (-1, -1), 'MIDDLE'),
        ('LEFTPADDING', (0, 0), (-1, -1), 12),
        ('RIGHTPADDING', (0, 0), (-1, -1), 12),
        ('TOPPADDING', (0, 0), (-1, -1), 8),
        ('BOTTOMPADDING', (0, 0), (-1, -1), 8),
    ]))
    
    story.append(info_table)
    story.append(Spacer(1, 30))
    
    # Statistiques du mois
    # Lots reçus
    lots_recus = ReceptionLot.objects.filter(
        date_reception__date__gte=start_date,
        date_reception__date__lte=end_date
    ).count()
    
    # Colis livrés
    colis_livres = Livraison.objects.filter(
        date_livraison_effective__date__gte=start_date,
        date_livraison_effective__date__lte=end_date,
        statut='livree'
    ).count()
    
    # Dépenses
    depenses_total = Depense.objects.filter(
        date_depense__gte=start_date,
        date_depense__lte=end_date
    ).aggregate(total=Sum('montant'))['total'] or 0
    
    # Revenus
    revenus_total = Livraison.objects.filter(
        date_livraison_effective__date__gte=start_date,
        date_livraison_effective__date__lte=end_date,
        statut='livree',
        montant_collecte__isnull=False
    ).aggregate(total=Sum('montant_collecte'))['total'] or 0
    
    # Bénéfice
    benefice_net = revenus_total - depenses_total
    
    # Moyennes journalières
    nombre_jours = (end_date - start_date).days + 1
    moy_lots_jour = lots_recus / nombre_jours if nombre_jours > 0 else 0
    moy_colis_jour = colis_livres / nombre_jours if nombre_jours > 0 else 0
    moy_revenus_jour = revenus_total / nombre_jours if nombre_jours > 0 else 0
    
    # Vérifier s'il y a des données
    has_data = lots_recus > 0 or colis_livres > 0 or depenses_total > 0 or revenus_total > 0
    
    if has_data:
        # Section des indicateurs clés
        section_title = Paragraph("📈 INDICATEURS CLÉS MENSUELS", section_style)
        story.append(section_title)
        
        # Tableau des KPIs avec couleurs
        kpi_data = [
            ['📊 INDICATEUR', '📋 VALEUR', '📊 MOYENNE/JOUR', '📈 STATUT'],
            ['📦 Lots reçus', str(lots_recus), f"{moy_lots_jour:.1f}", '✅ Actif' if lots_recus > 0 else '⚪ Inactif'],
            ['🚚 Colis livrés', str(colis_livres), f"{moy_colis_jour:.1f}", '✅ Performant' if colis_livres > 0 else '⚪ Aucun'],
            ['💸 Dépenses totales', f"{depenses_total:,.0f} CFA", f"{depenses_total/nombre_jours:,.0f} CFA", '🔴 Sortie' if depenses_total > 0 else '⚪ Aucune'],
            ['💰 Revenus totaux', f"{revenus_total:,.0f} CFA", f"{moy_revenus_jour:,.0f} CFA", '🟢 Entrée' if revenus_total > 0 else '⚪ Aucun'],
            ['📊 Bénéfice net', f"{benefice_net:,.0f} CFA", f"{benefice_net/nombre_jours:,.0f} CFA", 
             '🟢 Positif' if benefice_net > 0 else '🔴 Négatif' if benefice_net < 0 else '⚪ Équilibré']
        ]
        
        kpi_table = Table(kpi_data, colWidths=[2*inch, 1.3*inch, 1.3*inch, 1.4*inch])
        kpi_table.setStyle(TableStyle([
            # En-tête
            ('BACKGROUND', (0, 0), (-1, 0), colors.HexColor('#2b6cb0')),
            ('TEXTCOLOR', (0, 0), (-1, 0), colors.whitesmoke),
            ('FONTNAME', (0, 0), (-1, 0), 'Helvetica-Bold'),
            ('FONTSIZE', (0, 0), (-1, 0), 10),
            ('ALIGN', (0, 0), (-1, 0), 'CENTER'),
            
            # Corps du tableau
            ('BACKGROUND', (0, 1), (-1, -1), colors.white),
            ('TEXTCOLOR', (0, 1), (-1, -1), colors.HexColor('#2d3748')),
            ('FONTNAME', (0, 1), (0, -1), 'Helvetica-Bold'),
            ('FONTNAME', (1, 1), (-1, -1), 'Helvetica'),
            ('FONTSIZE', (0, 1), (-1, -1), 9),
            ('ALIGN', (0, 1), (0, -1), 'LEFT'),
            ('ALIGN', (1, 1), (-1, -1), 'CENTER'),
            
            # Alternance de couleurs
            ('BACKGROUND', (0, 2), (-1, 2), colors.HexColor('#f7fafc')),
            ('BACKGROUND', (0, 4), (-1, 4), colors.HexColor('#f7fafc')),
            ('BACKGROUND', (0, 6), (-1, 6), colors.HexColor('#f7fafc')),
            
            # Mise en forme spéciale pour le bénéfice
            ('BACKGROUND', (0, 5), (-1, 5), 
             colors.HexColor('#c6f6d5') if benefice_net > 0 else 
             colors.HexColor('#fed7d7') if benefice_net < 0 else colors.HexColor('#e2e8f0')),
            
            # Bordures et espacement
            ('GRID', (0, 0), (-1, -1), 1, colors.HexColor('#cbd5e0')),
            ('VALIGN', (0, 0), (-1, -1), 'MIDDLE'),
            ('LEFTPADDING', (0, 0), (-1, -1), 8),
            ('RIGHTPADDING', (0, 0), (-1, -1), 8),
            ('TOPPADDING', (0, 0), (-1, -1), 8),
            ('BOTTOMPADDING', (0, 0), (-1, -1), 8),
        ]))
        
        story.append(kpi_table)
        story.append(Spacer(1, 30))
        
        # Analyse des dépenses par type
        if depenses_total > 0:
            section_depenses = Paragraph("💸 ANALYSE DES DÉPENSES PAR CATÉGORIE", section_style)
            story.append(section_depenses)
            
            depenses_par_type = Depense.objects.filter(
                date_depense__gte=start_date,
                date_depense__lte=end_date
            ).values('type_depense').annotate(
                total=Sum('montant'),
                count=Count('id')
            ).order_by('-total')
            
            if depenses_par_type:
                depenses_data = [['🏷️ CATÉGORIE', '💰 MONTANT TOTAL', '📊 NOMBRE', '📈 % DU TOTAL']]
                for dep in depenses_par_type:
                    pourcentage = (dep['total'] / depenses_total * 100) if depenses_total > 0 else 0
                    depenses_data.append([
                        dep['type_depense'].replace('_', ' ').title(),
                        f"{dep['total']:,.0f} CFA",
                        str(dep['count']),
                        f"{pourcentage:.1f}%"
                    ])
                
                depenses_table = Table(depenses_data, colWidths=[2*inch, 1.5*inch, 1*inch, 1*inch])
                depenses_table.setStyle(TableStyle([
                    ('BACKGROUND', (0, 0), (-1, 0), colors.HexColor('#e53e3e')),
                    ('TEXTCOLOR', (0, 0), (-1, 0), colors.whitesmoke),
                    ('FONTNAME', (0, 0), (-1, 0), 'Helvetica-Bold'),
                    ('FONTSIZE', (0, 0), (-1, 0), 10),
                    ('ALIGN', (0, 0), (-1, 0), 'CENTER'),
                    
                    ('BACKGROUND', (0, 1), (-1, -1), colors.white),
                    ('TEXTCOLOR', (0, 1), (-1, -1), colors.HexColor('#2d3748')),
                    ('FONTNAME', (0, 1), (-1, -1), 'Helvetica'),
                    ('FONTSIZE', (0, 1), (-1, -1), 9),
                    ('ALIGN', (0, 1), (0, -1), 'LEFT'),
                    ('ALIGN', (1, 1), (-1, -1), 'CENTER'),
                    
                    ('GRID', (0, 0), (-1, -1), 1, colors.HexColor('#cbd5e0')),
                    ('VALIGN', (0, 0), (-1, -1), 'MIDDLE'),
                    ('LEFTPADDING', (0, 0), (-1, -1), 8),
                    ('RIGHTPADDING', (0, 0), (-1, -1), 8),
                    ('TOPPADDING', (0, 0), (-1, -1), 6),
                    ('BOTTOMPADDING', (0, 0), (-1, -1), 6),
                ]))
                
                story.append(depenses_table)
                story.append(Spacer(1, 20))
    
    else:
        # Aucune donnée disponible
        no_data_style = ParagraphStyle(
            'NoData',
            parent=styles['Normal'],
            fontSize=14,
            spaceAfter=20,
            alignment=TA_CENTER,
            textColor=colors.HexColor('#718096'),
            fontName='Helvetica'
        )
        
        no_data_msg = Paragraph(
            f"📭 AUCUNE ACTIVITÉ ENREGISTRÉE POUR {month_name.upper()}<br/><br/>" + 
            "Aucune donnée n'a été trouvée pour cette période.<br/>" +
            "• Aucun lot reçu<br/>" +
            "• Aucun colis livré<br/>" +
            "• Aucune dépense enregistrée<br/>" +
            "• Aucun revenu généré<br/><br/>" +
            "Vérifiez que les données ont été correctement saisies.",
            no_data_style
        )
        story.append(no_data_msg)
        story.append(Spacer(1, 30))
    
    # Pied de page
    story.append(Spacer(1, 50))
    
    footer_style = ParagraphStyle(
        'Footer',
        parent=styles['Normal'],
        fontSize=10,
        alignment=TA_CENTER,
        textColor=colors.HexColor('#718096'),
        fontName='Helvetica-Oblique'
    )
    
    footer = Paragraph(
        "━━━━━━━━━━━━━━━━━━━━━━━━━━━━━━━━━━━━━━━━━━━━━━━━━━━━━━━━━━━━━━<br/>" +
        f"📧 contact@ts-aircargo.com | 📞 +223 XX XX XX XX | 🌐 www.ts-aircargo.com<br/>" +
        f"© {datetime.now().year} TS Air Cargo Mali - Tous droits réservés",
        footer_style
    )
    story.append(footer)
    
    # Construire le PDF
    doc.build(story)
    
    # Récupérer le contenu
    pdf_content = buffer.getvalue()
    buffer.close()
    
    return pdf_content

def generate_yearly_report_pdf(year_str):
    """
    Générer un rapport annuel en PDF avec design professionnel
    Format year_str: 'YYYY'
    """
    from io import BytesIO
    from reportlab.pdfgen import canvas
    from reportlab.lib.pagesizes import letter, A4
    from reportlab.lib.styles import getSampleStyleSheet, ParagraphStyle
    from reportlab.platypus import SimpleDocTemplate, Paragraph, Spacer, Table, TableStyle, Image
    from reportlab.lib import colors
    from reportlab.lib.units import inch
    from reportlab.lib.enums import TA_CENTER, TA_LEFT, TA_RIGHT
    from datetime import datetime, timedelta
    
    # Créer un buffer en mémoire
    buffer = BytesIO()
    
    # Créer le document PDF avec marges
    doc = SimpleDocTemplate(
        buffer, 
        pagesize=A4,
        rightMargin=72,
        leftMargin=72,
        topMargin=72,
        bottomMargin=18
    )
    story = []
    styles = getSampleStyleSheet()
    
    # Styles personnalisés
    title_style = ParagraphStyle(
        'CustomTitle',
        parent=styles['Heading1'],
        fontSize=24,
        spaceAfter=30,
        alignment=TA_CENTER,
        textColor=colors.HexColor('#1f4e79'),
        fontName='Helvetica-Bold'
    )
    
    subtitle_style = ParagraphStyle(
        'CustomSubtitle',
        parent=styles['Heading2'],
        fontSize=16,
        spaceAfter=20,
        alignment=TA_CENTER,
        textColor=colors.HexColor('#2c5282'),
        fontName='Helvetica-Bold'
    )
    
    section_style = ParagraphStyle(
        'SectionTitle',
        parent=styles['Heading3'],
        fontSize=14,
        spaceAfter=15,
        spaceBefore=25,
        textColor=colors.HexColor('#2d3748'),
        fontName='Helvetica-Bold',
        borderWidth=1,
        borderColor=colors.HexColor('#e2e8f0'),
        borderPadding=8,
        backColor=colors.HexColor('#f7fafc')
    )
    
    # Traitement de l'année
    year = int(year_str)
    start_date = datetime(year, 1, 1).date()
    end_date = datetime(year, 12, 31).date()
    
    # En-tête avec logo et titre
    title = Paragraph("📊 RAPPORT ANNUEL", title_style)
    story.append(title)
    
    subtitle = Paragraph("TS AIR CARGO - AGENCE MALI", subtitle_style)
    story.append(subtitle)
    
    # Ligne de séparation
    story.append(Spacer(1, 20))
    
    # Informations de base
    info_data = [
        ['📅 Année du rapport:', str(year)],
        ['🕐 Généré le:', datetime.now().strftime('%d/%m/%Y à %H:%M')],
        ['🏢 Agence:', 'Mali - Bamako'],
        ['📈 Période:', f"Du 01/01/{year} au 31/12/{year}"]
    ]
    
    info_table = Table(info_data, colWidths=[2*inch, 3*inch])
    info_table.setStyle(TableStyle([
        ('BACKGROUND', (0, 0), (-1, -1), colors.HexColor('#edf2f7')),
        ('TEXTCOLOR', (0, 0), (-1, -1), colors.HexColor('#2d3748')),
        ('ALIGN', (0, 0), (0, -1), 'LEFT'),
        ('ALIGN', (1, 0), (1, -1), 'LEFT'),
        ('FONTNAME', (0, 0), (0, -1), 'Helvetica-Bold'),
        ('FONTNAME', (1, 0), (1, -1), 'Helvetica'),
        ('FONTSIZE', (0, 0), (-1, -1), 11),
        ('GRID', (0, 0), (-1, -1), 1, colors.HexColor('#cbd5e0')),
        ('VALIGN', (0, 0), (-1, -1), 'MIDDLE'),
        ('LEFTPADDING', (0, 0), (-1, -1), 12),
        ('RIGHTPADDING', (0, 0), (-1, -1), 12),
        ('TOPPADDING', (0, 0), (-1, -1), 8),
        ('BOTTOMPADDING', (0, 0), (-1, -1), 8),
    ]))
    
    story.append(info_table)
    story.append(Spacer(1, 30))
    
    # Statistiques de l'année
    # Lots reçus
    lots_recus = ReceptionLot.objects.filter(
        date_reception__date__gte=start_date,
        date_reception__date__lte=end_date
    ).count()
    
    # Colis livrés
    colis_livres = Livraison.objects.filter(
        date_livraison_effective__date__gte=start_date,
        date_livraison_effective__date__lte=end_date,
        statut='livree'
    ).count()
    
    # Dépenses
    depenses_total = Depense.objects.filter(
        date_depense__gte=start_date,
        date_depense__lte=end_date
    ).aggregate(total=Sum('montant'))['total'] or 0
    
    # Revenus
    revenus_total = Livraison.objects.filter(
        date_livraison_effective__date__gte=start_date,
        date_livraison_effective__date__lte=end_date,
        statut='livree',
        montant_collecte__isnull=False
    ).aggregate(total=Sum('montant_collecte'))['total'] or 0
    
    # Bénéfice
    benefice_net = revenus_total - depenses_total
    
    # Moyennes mensuelles
    moy_lots_mois = lots_recus / 12
    moy_colis_mois = colis_livres / 12
    moy_revenus_mois = revenus_total / 12
    moy_depenses_mois = depenses_total / 12
    
    # Vérifier s'il y a des données
    has_data = lots_recus > 0 or colis_livres > 0 or depenses_total > 0 or revenus_total > 0
    
    if has_data:
        # Section des indicateurs clés
        section_title = Paragraph("📈 BILAN ANNUEL - INDICATEURS CLÉS", section_style)
        story.append(section_title)
        
        # Tableau des KPIs avec couleurs
        kpi_data = [
            ['📊 INDICATEUR', '📋 TOTAL ANNUEL', '📊 MOYENNE/MOIS', '📈 PERFORMANCE'],
            ['📦 Lots reçus', str(lots_recus), f"{moy_lots_mois:.1f}", '✅ Excellent' if lots_recus > 100 else '🟡 Moyen' if lots_recus > 50 else '🔴 Faible'],
            ['🚚 Colis livrés', str(colis_livres), f"{moy_colis_mois:.1f}", '✅ Excellent' if colis_livres > 500 else '🟡 Moyen' if colis_livres > 200 else '🔴 Faible'],
            ['💸 Dépenses totales', f"{depenses_total:,.0f} CFA", f"{moy_depenses_mois:,.0f} CFA", '🔴 Élevé' if depenses_total > 1000000 else '🟡 Modéré'],
            ['💰 Revenus totaux', f"{revenus_total:,.0f} CFA", f"{moy_revenus_mois:,.0f} CFA", '✅ Excellent' if revenus_total > 2000000 else '🟡 Moyen'],
            ['📊 Bénéfice net', f"{benefice_net:,.0f} CFA", f"{benefice_net/12:,.0f} CFA", 
             '🟢 Très Positif' if benefice_net > 1000000 else '✅ Positif' if benefice_net > 0 else '🔴 Négatif']
        ]
        
        kpi_table = Table(kpi_data, colWidths=[2*inch, 1.5*inch, 1.5*inch, 1.5*inch])
        kpi_table.setStyle(TableStyle([
            # En-tête
            ('BACKGROUND', (0, 0), (-1, 0), colors.HexColor('#2b6cb0')),
            ('TEXTCOLOR', (0, 0), (-1, 0), colors.whitesmoke),
            ('FONTNAME', (0, 0), (-1, 0), 'Helvetica-Bold'),
            ('FONTSIZE', (0, 0), (-1, 0), 10),
            ('ALIGN', (0, 0), (-1, 0), 'CENTER'),
            
            # Corps du tableau
            ('BACKGROUND', (0, 1), (-1, -1), colors.white),
            ('TEXTCOLOR', (0, 1), (-1, -1), colors.HexColor('#2d3748')),
            ('FONTNAME', (0, 1), (0, -1), 'Helvetica-Bold'),
            ('FONTNAME', (1, 1), (-1, -1), 'Helvetica'),
            ('FONTSIZE', (0, 1), (-1, -1), 9),
            ('ALIGN', (0, 1), (0, -1), 'LEFT'),
            ('ALIGN', (1, 1), (-1, -1), 'CENTER'),
            
            # Alternance de couleurs
            ('BACKGROUND', (0, 2), (-1, 2), colors.HexColor('#f7fafc')),
            ('BACKGROUND', (0, 4), (-1, 4), colors.HexColor('#f7fafc')),
            ('BACKGROUND', (0, 6), (-1, 6), colors.HexColor('#f7fafc')),
            
            # Mise en forme spéciale pour le bénéfice
            ('BACKGROUND', (0, 5), (-1, 5), 
             colors.HexColor('#c6f6d5') if benefice_net > 0 else 
             colors.HexColor('#fed7d7') if benefice_net < 0 else colors.HexColor('#e2e8f0')),
            
            # Bordures et espacement
            ('GRID', (0, 0), (-1, -1), 1, colors.HexColor('#cbd5e0')),
            ('VALIGN', (0, 0), (-1, -1), 'MIDDLE'),
            ('LEFTPADDING', (0, 0), (-1, -1), 8),
            ('RIGHTPADDING', (0, 0), (-1, -1), 8),
            ('TOPPADDING', (0, 0), (-1, -1), 8),
            ('BOTTOMPADDING', (0, 0), (-1, -1), 8),
        ]))
        
        story.append(kpi_table)
        story.append(Spacer(1, 30))
        
        # Évolution mensuelle (tableau récapitulatif)
        section_evolution = Paragraph("📈 ÉVOLUTION MENSUELLE", section_style)
        story.append(section_evolution)
        
        # Créer un tableau avec l'évolution mois par mois
        evolution_data = [['MOIS', 'LOTS REÇUS', 'COLIS LIVRÉS', 'REVENUS (CFA)', 'DÉPENSES (CFA)']]
        
        for month in range(1, 13):
            month_start = datetime(year, month, 1).date()
            if month == 12:
                month_end = datetime(year, 12, 31).date()
            else:
                month_end = datetime(year, month + 1, 1).date() - timedelta(days=1)
            
            # Statistiques du mois
            lots_mois = ReceptionLot.objects.filter(
                date_reception__date__gte=month_start,
                date_reception__date__lte=month_end
            ).count()
            
            colis_mois = Livraison.objects.filter(
                date_livraison_effective__date__gte=month_start,
                date_livraison_effective__date__lte=month_end,
                statut='livree'
            ).count()
            
            revenus_mois = Livraison.objects.filter(
                date_livraison_effective__date__gte=month_start,
                date_livraison_effective__date__lte=month_end,
                statut='livree',
                montant_collecte__isnull=False
            ).aggregate(total=Sum('montant_collecte'))['total'] or 0
            
            depenses_mois = Depense.objects.filter(
                date_depense__gte=month_start,
                date_depense__lte=month_end
            ).aggregate(total=Sum('montant'))['total'] or 0
            
            month_name = datetime(year, month, 1).strftime('%B')[:3].title()
            evolution_data.append([
                month_name,
                str(lots_mois),
                str(colis_mois),
                f"{revenus_mois:,.0f}" if revenus_mois > 0 else "-",
                f"{depenses_mois:,.0f}" if depenses_mois > 0 else "-"
            ])
        
        evolution_table = Table(evolution_data, colWidths=[1*inch, 1*inch, 1*inch, 1.5*inch, 1.5*inch])
        evolution_table.setStyle(TableStyle([
            ('BACKGROUND', (0, 0), (-1, 0), colors.HexColor('#38a169')),
            ('TEXTCOLOR', (0, 0), (-1, 0), colors.whitesmoke),
            ('FONTNAME', (0, 0), (-1, 0), 'Helvetica-Bold'),
            ('FONTSIZE', (0, 0), (-1, 0), 9),
            ('ALIGN', (0, 0), (-1, -1), 'CENTER'),
            
            ('BACKGROUND', (0, 1), (-1, -1), colors.white),
            ('TEXTCOLOR', (0, 1), (-1, -1), colors.HexColor('#2d3748')),
            ('FONTNAME', (0, 1), (-1, -1), 'Helvetica'),
            ('FONTSIZE', (0, 1), (-1, -1), 8),
            
            ('GRID', (0, 0), (-1, -1), 1, colors.HexColor('#cbd5e0')),
            ('VALIGN', (0, 0), (-1, -1), 'MIDDLE'),
            ('LEFTPADDING', (0, 0), (-1, -1), 6),
            ('RIGHTPADDING', (0, 0), (-1, -1), 6),
            ('TOPPADDING', (0, 0), (-1, -1), 4),
            ('BOTTOMPADDING', (0, 0), (-1, -1), 4),
        ]))
        
        story.append(evolution_table)
        story.append(Spacer(1, 20))
    
    else:
        # Aucune donnée disponible
        no_data_style = ParagraphStyle(
            'NoData',
            parent=styles['Normal'],
            fontSize=14,
            spaceAfter=20,
            alignment=TA_CENTER,
            textColor=colors.HexColor('#718096'),
            fontName='Helvetica'
        )
        
        no_data_msg = Paragraph(
            f"📭 AUCUNE ACTIVITÉ ENREGISTRÉE POUR L'ANNÉE {year}<br/><br/>" + 
            "Aucune donnée n'a été trouvée pour cette année.<br/>" +
            "• Aucun lot reçu<br/>" +
            "• Aucun colis livré<br/>" +
            "• Aucune dépense enregistrée<br/>" +
            "• Aucun revenu généré<br/><br/>" +
            "Vérifiez que les données ont été correctement saisies.",
            no_data_style
        )
        story.append(no_data_msg)
        story.append(Spacer(1, 30))
    
    # Pied de page
    story.append(Spacer(1, 50))
    
    footer_style = ParagraphStyle(
        'Footer',
        parent=styles['Normal'],
        fontSize=10,
        alignment=TA_CENTER,
        textColor=colors.HexColor('#718096'),
        fontName='Helvetica-Oblique'
    )
    
    footer = Paragraph(
        "━━━━━━━━━━━━━━━━━━━━━━━━━━━━━━━━━━━━━━━━━━━━━━━━━━━━━━━━━━━━━━<br/>" +
        f"📧 contact@ts-aircargo.com | 📞 +223 XX XX XX XX | 🌐 www.ts-aircargo.com<br/>" +
        f"© {datetime.now().year} TS Air Cargo Mali - Tous droits réservés",
        footer_style
    )
    story.append(footer)
    
    # Construire le PDF
    doc.build(story)
    
    # Récupérer le contenu
    pdf_content = buffer.getvalue()
    buffer.close()
    
    return pdf_content


@agent_mali_required
def export_depenses_excel(request):
    """
    Exporter les dépenses en format Excel avec formatage professionnel
    """
    import openpyxl
    from openpyxl.styles import Font, Alignment, PatternFill, Border, Side
    from openpyxl.utils import get_column_letter
    from django.http import HttpResponse
    from datetime import datetime
    
    # Récupération des filtres
    date_debut = request.GET.get('date_debut')
    date_fin = request.GET.get('date_fin')
    type_depense = request.GET.get('type_depense')
    
    # Dates par défaut
    today = timezone.now().date()
    if not date_debut:
        date_debut = today - timedelta(days=30)
    else:
        try:
            date_debut = datetime.strptime(date_debut, '%Y-%m-%d').date()
        except ValueError:
            date_debut = today - timedelta(days=30)
    
    if not date_fin:
        date_fin = today
    else:
        try:
            date_fin = datetime.strptime(date_fin, '%Y-%m-%d').date()
        except ValueError:
            date_fin = today
    
    # Récupération des dépenses
    depenses_query = Depense.objects.filter(
        date_depense__gte=date_debut,
        date_depense__lte=date_fin
    )
    
    if type_depense:
        depenses_query = depenses_query.filter(type_depense=type_depense)
    
    depenses = depenses_query.select_related('cree_par').order_by('-date_depense')
    
    # Création du workbook Excel
    wb = openpyxl.Workbook()
    ws = wb.active
    ws.title = "Rapport Dépenses"
    
    # Styles pour le formatage
    header_font = Font(name='Arial', size=16, bold=True, color='FFFFFF')
    header_fill = PatternFill(start_color='FF6B35', end_color='FF6B35', fill_type='solid')
    
    subheader_font = Font(name='Arial', size=12, bold=True, color='2D3748')
    subheader_fill = PatternFill(start_color='F7FAFC', end_color='F7FAFC', fill_type='solid')
    
    data_font = Font(name='Arial', size=10)
    number_font = Font(name='Arial', size=10, bold=True)
    
    border = Border(
        left=Side(border_style='thin', color='E2E8F0'),
        right=Side(border_style='thin', color='E2E8F0'),
        top=Side(border_style='thin', color='E2E8F0'),
        bottom=Side(border_style='thin', color='E2E8F0')
    )
    
    # En-tête principal
    ws['A1'] = 'RAPPORT DES DÉPENSES - TS AIR CARGO MALI'
    ws.merge_cells('A1:G1')
    ws['A1'].font = header_font
    ws['A1'].fill = header_fill
    ws['A1'].alignment = Alignment(horizontal='center', vertical='center')
    
    # Sous-titre avec période
    ws['A2'] = f'Période: {date_debut.strftime("%d/%m/%Y")} au {date_fin.strftime("%d/%m/%Y")}'
    ws.merge_cells('A2:G2')
    ws['A2'].font = subheader_font
    ws['A2'].alignment = Alignment(horizontal='center')
    
    # Date de génération
    ws['A3'] = f'Généré le: {datetime.now().strftime("%d/%m/%Y à %H:%M")}'
    ws.merge_cells('A3:G3')
    ws['A3'].font = data_font
    ws['A3'].alignment = Alignment(horizontal='center')
    
    # Résumé
    total_depenses = depenses.aggregate(total=Sum('montant'))['total'] or 0
    ws['A5'] = f'Total des dépenses: {total_depenses:,.0f} FCFA'
    ws['A5'].font = subheader_font
    ws['A6'] = f'Nombre de dépenses: {depenses.count()}'
    ws['A6'].font = subheader_font
    
    # En-têtes des colonnes
    headers = ['Date', 'Type', 'Description', 'Montant (FCFA)', 'Créé par', 'Date création', 'Statut']
    for col_idx, header in enumerate(headers, start=1):
        cell = ws.cell(row=8, column=col_idx, value=header)
        cell.font = subheader_font
        cell.fill = subheader_fill
        cell.border = border
        cell.alignment = Alignment(horizontal='center')
    
    # Données des dépenses
    for row_idx, depense in enumerate(depenses, start=9):
        row_data = [
            depense.date_depense.strftime('%d/%m/%Y'),
            depense.get_type_depense_display(),
            depense.description,
            float(depense.montant),
            f"{depense.cree_par.first_name} {depense.cree_par.last_name}" if depense.cree_par else "N/A",
            depense.date_creation.strftime('%d/%m/%Y %H:%M'),
            'Validé'
        ]
        
        for col_idx, value in enumerate(row_data, start=1):
            cell = ws.cell(row=row_idx, column=col_idx, value=value)
            cell.border = border
            if col_idx == 4:  # Colonne montant
                cell.font = number_font
                cell.number_format = '#,##0'
                cell.alignment = Alignment(horizontal='right')
            else:
                cell.font = data_font
    
    # Ajuster la largeur des colonnes
    for col in ws.columns:
        max_length = 0
        column = col[0].column_letter
        for cell in col:
            try:
                if len(str(cell.value)) > max_length:
                    max_length = len(str(cell.value))
            except:
                pass
        adjusted_width = min(max_length + 2, 50)
        ws.column_dimensions[column].width = adjusted_width
    
    # Préparation de la réponse HTTP
    response = HttpResponse(
        content_type='application/vnd.openxmlformats-officedocument.spreadsheetml.sheet'
    )
    response['Content-Disposition'] = f'attachment; filename="depenses_{date_debut}_{date_fin}.xlsx"'
    
    wb.save(response)
    return response


@agent_mali_required
def export_rapport_cargo_excel(request):
    """
    Exporter les rapports cargo en format Excel
    """
    import openpyxl
    from openpyxl.styles import Font, Alignment, PatternFill, Border, Side
    from django.http import HttpResponse
    from datetime import datetime
    
    # Récupération des filtres
    date_debut = request.GET.get('date_debut')
    date_fin = request.GET.get('date_fin')
    
    # Dates par défaut
    today = timezone.now().date()
    if not date_debut:
        date_debut = today - timedelta(days=30)
    else:
        try:
            date_debut = datetime.strptime(date_debut, '%Y-%m-%d').date()
        except ValueError:
            date_debut = today - timedelta(days=30)
    
    if not date_fin:
        date_fin = today
    else:
        try:
            date_fin = datetime.strptime(date_fin, '%Y-%m-%d').date()
        except ValueError:
            date_fin = today
    
    # Récupération des colis cargo
    colis_cargo = Colis.objects.filter(
        type_transport='cargo',
        date_creation__gte=date_debut,
        date_creation__lte=date_fin
    ).select_related('client__user', 'lot').order_by('-date_creation')
    
    # Récupération des lots avec colis cargo
    lots_cargo = Lot.objects.filter(
        colis__type_transport='cargo',
        date_creation__gte=date_debut,
        date_creation__lte=date_fin
    ).distinct().prefetch_related('colis_set').order_by('-date_creation')
    
    # Création du workbook Excel
    wb = openpyxl.Workbook()
    
    # Feuille 1: Résumé Cargo
    ws1 = wb.active
    ws1.title = "Résumé Cargo"
    
    # Styles
    header_font = Font(name='Arial', size=16, bold=True, color='FFFFFF')
    header_fill = PatternFill(start_color='FF6B35', end_color='FF6B35', fill_type='solid')
    subheader_font = Font(name='Arial', size=12, bold=True, color='2D3748')
    subheader_fill = PatternFill(start_color='F7FAFC', end_color='F7FAFC', fill_type='solid')
    data_font = Font(name='Arial', size=10)
    number_font = Font(name='Arial', size=10, bold=True)
    border = Border(
        left=Side(border_style='thin', color='E2E8F0'),
        right=Side(border_style='thin', color='E2E8F0'),
        top=Side(border_style='thin', color='E2E8F0'),
        bottom=Side(border_style='thin', color='E2E8F0')
    )
    
    # En-tête
    ws1['A1'] = 'RAPPORT CARGO - TS AIR CARGO'
    ws1.merge_cells('A1:F1')
    ws1['A1'].font = header_font
    ws1['A1'].fill = header_fill
    ws1['A1'].alignment = Alignment(horizontal='center', vertical='center')
    
    # Statistiques générales
    total_colis = colis_cargo.count()
    valeur_totale = colis_cargo.aggregate(total=Sum('prix_calcule'))['total'] or 0
    poids_total = colis_cargo.aggregate(total=Sum('poids'))['total'] or 0
    
    stats_data = [
        ['Indicateur', 'Valeur'],
        ['Total Colis Cargo', total_colis],
        ['Valeur Totale (FCFA)', f"{valeur_totale:,.0f}"],
        ['Poids Total (Kg)', f"{poids_total:,.1f}"],
        ['Nombre de Lots', lots_cargo.count()],
    ]
    
    for row_idx, row_data in enumerate(stats_data, start=3):
        for col_idx, value in enumerate(row_data, start=1):
            cell = ws1.cell(row=row_idx, column=col_idx, value=value)
            cell.border = border
            if row_idx == 3:
                cell.font = subheader_font
                cell.fill = subheader_fill
            else:
                cell.font = data_font
    
    # Feuille 2: Détail des Colis Cargo
    ws2 = wb.create_sheet(title="Colis Cargo")
    
    # En-têtes des colis
    colis_headers = ['Code Suivi', 'Client', 'Description', 'Poids (Kg)', 'Valeur (FCFA)', 'Statut', 'Date Création', 'Lot']
    for col_idx, header in enumerate(colis_headers, start=1):
        cell = ws2.cell(row=1, column=col_idx, value=header)
        cell.font = subheader_font
        cell.fill = subheader_fill
        cell.border = border
    
    # Données des colis
    for row_idx, colis in enumerate(colis_cargo, start=2):
        row_data = [
            colis.code_suivi,
            f"{colis.client.user.first_name} {colis.client.user.last_name}" if colis.client and colis.client.user else "N/A",
            colis.description_contenu,
            float(colis.poids) if colis.poids else 0,
            float(colis.prix_calcule) if colis.prix_calcule else 0,
            colis.get_statut_display(),
            colis.date_creation.strftime('%d/%m/%Y'),
            colis.lot.numero_lot if colis.lot else "Aucun"
        ]
        
        for col_idx, value in enumerate(row_data, start=1):
            cell = ws2.cell(row=row_idx, column=col_idx, value=value)
            cell.border = border
            if col_idx in [4, 5]:  # Colonnes numériques
                cell.font = number_font
                cell.number_format = '#,##0.00' if col_idx == 4 else '#,##0'
                cell.alignment = Alignment(horizontal='right')
            else:
                cell.font = data_font
    
    # Feuille 3: Lots Cargo
    ws3 = wb.create_sheet(title="Lots Cargo")
    
    # En-têtes des lots
    lots_headers = ['Numéro Lot', 'Nb Colis', 'Poids Total (Kg)', 'Prix Transport (FCFA)', 'Statut', 'Date Création', 'Date Expédition']
    for col_idx, header in enumerate(lots_headers, start=1):
        cell = ws3.cell(row=1, column=col_idx, value=header)
        cell.font = subheader_font
        cell.fill = subheader_fill
        cell.border = border
    
    # Données des lots
    for row_idx, lot in enumerate(lots_cargo, start=2):
        nb_colis_cargo = lot.colis_set.filter(type_transport='cargo').count()
        poids_lot = lot.colis_set.filter(type_transport='cargo').aggregate(total=Sum('poids'))['total'] or 0
        
        row_data = [
            lot.numero_lot,
            nb_colis_cargo,
            float(poids_lot),
            float(lot.prix_transport) if lot.prix_transport else 0,
            lot.get_statut_display(),
            lot.date_creation.strftime('%d/%m/%Y'),
            lot.date_expedition.strftime('%d/%m/%Y') if lot.date_expedition else "Non expédié"
        ]
        
        for col_idx, value in enumerate(row_data, start=1):
            cell = ws3.cell(row=row_idx, column=col_idx, value=value)
            cell.border = border
            if col_idx in [2, 3, 4]:  # Colonnes numériques
                cell.font = number_font
                if col_idx == 3:
                    cell.number_format = '#,##0.00'
                else:
                    cell.number_format = '#,##0'
                cell.alignment = Alignment(horizontal='right')
            else:
                cell.font = data_font
    
    # Ajuster les largeurs des colonnes pour toutes les feuilles
    for ws in [ws1, ws2, ws3]:
        for col in ws.columns:
            max_length = 0
            column = col[0].column_letter
            for cell in col:
                try:
                    if len(str(cell.value)) > max_length:
                        max_length = len(str(cell.value))
                except:
                    pass
            adjusted_width = min(max_length + 2, 50)
            ws.column_dimensions[column].width = adjusted_width
    
    # Préparation de la réponse HTTP
    response = HttpResponse(
        content_type='application/vnd.openxmlformats-officedocument.spreadsheetml.sheet'
    )
    response['Content-Disposition'] = f'attachment; filename="rapport_cargo_{date_debut}_{date_fin}.xlsx"'
    
    wb.save(response)
    return response


@agent_mali_required
def export_rapport_express_excel(request):
    """
    Exporter les rapports express en format Excel
    """
    import openpyxl
    from openpyxl.styles import Font, Alignment, PatternFill, Border, Side
    from django.http import HttpResponse
    from datetime import datetime
    
    # Récupération des filtres
    date_debut = request.GET.get('date_debut')
    date_fin = request.GET.get('date_fin')
    
    # Dates par défaut
    today = timezone.now().date()
    if not date_debut:
        date_debut = today - timedelta(days=30)
    else:
        try:
            date_debut = datetime.strptime(date_debut, '%Y-%m-%d').date()
        except ValueError:
            date_debut = today - timedelta(days=30)
    
    if not date_fin:
        date_fin = today
    else:
        try:
            date_fin = datetime.strptime(date_fin, '%Y-%m-%d').date()
        except ValueError:
            date_fin = today
    
    # Récupération des colis express
    colis_express = Colis.objects.filter(
        type_transport='express',
        date_creation__gte=date_debut,
        date_creation__lte=date_fin
    ).select_related('client__user', 'lot').order_by('-date_creation')
    
    # Récupération des lots avec colis express
    lots_express = Lot.objects.filter(
        colis__type_transport='express',
        date_creation__gte=date_debut,
        date_creation__lte=date_fin
    ).distinct().prefetch_related('colis_set').order_by('-date_creation')
    
    # Création du workbook Excel
    wb = openpyxl.Workbook()
    
    # Feuille 1: Résumé Express
    ws1 = wb.active
    ws1.title = "Résumé Express"
    
    # Styles
    header_font = Font(name='Arial', size=16, bold=True, color='FFFFFF')
    header_fill = PatternFill(start_color='28A745', end_color='28A745', fill_type='solid')  # Vert pour express
    subheader_font = Font(name='Arial', size=12, bold=True, color='2D3748')
    subheader_fill = PatternFill(start_color='F7FAFC', end_color='F7FAFC', fill_type='solid')
    data_font = Font(name='Arial', size=10)
    number_font = Font(name='Arial', size=10, bold=True)
    border = Border(
        left=Side(border_style='thin', color='E2E8F0'),
        right=Side(border_style='thin', color='E2E8F0'),
        top=Side(border_style='thin', color='E2E8F0'),
        bottom=Side(border_style='thin', color='E2E8F0')
    )
    
    # En-tête
    ws1['A1'] = 'RAPPORT EXPRESS - TS AIR CARGO'
    ws1.merge_cells('A1:F1')
    ws1['A1'].font = header_font
    ws1['A1'].fill = header_fill
    ws1['A1'].alignment = Alignment(horizontal='center', vertical='center')
    
    # Statistiques générales
    total_colis = colis_express.count()
    valeur_totale = colis_express.aggregate(total=Sum('prix_calcule'))['total'] or 0
    poids_total = colis_express.aggregate(total=Sum('poids'))['total'] or 0
    
    # Calcul du délai moyen de livraison
    colis_livres = colis_express.filter(statut='livre')
    delai_moyen = 0
    if colis_livres.exists():
        delais = []
        for colis in colis_livres:
            livraisons = colis.livraisons.filter(statut='livree')
            if livraisons.exists():
                livraison = livraisons.first()
                if livraison.date_livraison_effective:
                    delai = (livraison.date_livraison_effective.date() - colis.date_creation.date()).days
                    delais.append(delai)
        if delais:
            delai_moyen = sum(delais) / len(delais)
    
    stats_data = [
        ['Indicateur', 'Valeur'],
        ['Total Colis Express', total_colis],
        ['Valeur Totale (FCFA)', f"{valeur_totale:,.0f}"],
        ['Poids Total (Kg)', f"{poids_total:,.1f}"],
        ['Nombre de Lots', lots_express.count()],
        ['Délai Moyen Livraison (jours)', f"{delai_moyen:.1f}"],
        ['Taux de Livraison (%)', f"{(colis_livres.count() / total_colis * 100):.1f}" if total_colis > 0 else "0.0"],
    ]
    
    for row_idx, row_data in enumerate(stats_data, start=3):
        for col_idx, value in enumerate(row_data, start=1):
            cell = ws1.cell(row=row_idx, column=col_idx, value=value)
            cell.border = border
            if row_idx == 3:
                cell.font = subheader_font
                cell.fill = subheader_fill
            else:
                cell.font = data_font
    
    # Feuille 2: Détail des Colis Express
    ws2 = wb.create_sheet(title="Colis Express")
    
    # En-têtes des colis
    colis_headers = ['Code Suivi', 'Client', 'Description', 'Poids (Kg)', 'Valeur (FCFA)', 'Statut', 'Date Création', 'Date Livraison', 'Délai (jours)', 'Lot']
    for col_idx, header in enumerate(colis_headers, start=1):
        cell = ws2.cell(row=1, column=col_idx, value=header)
        cell.font = subheader_font
        cell.fill = subheader_fill
        cell.border = border
    
    # Données des colis
    for row_idx, colis in enumerate(colis_express, start=2):
        # Calcul du délai
        delai = ""
        date_livraison = ""
        livraisons = colis.livraisons.filter(statut='livree')
        if livraisons.exists():
            livraison = livraisons.first()
            if livraison.date_livraison_effective:
                date_livraison = livraison.date_livraison_effective.strftime('%d/%m/%Y')
                delai = (livraison.date_livraison_effective.date() - colis.date_creation.date()).days
        
        row_data = [
            colis.code_suivi,
            f"{colis.client.user.first_name} {colis.client.user.last_name}" if colis.client and colis.client.user else "N/A",
            colis.description_contenu,
            float(colis.poids) if colis.poids else 0,
            float(colis.prix_calcule) if colis.prix_calcule else 0,
            colis.get_statut_display(),
            colis.date_creation.strftime('%d/%m/%Y'),
            date_livraison if date_livraison else "Non livré",
            delai if delai != "" else "N/A",
            colis.lot.numero_lot if colis.lot else "Aucun"
        ]
        
        for col_idx, value in enumerate(row_data, start=1):
            cell = ws2.cell(row=row_idx, column=col_idx, value=value)
            cell.border = border
            if col_idx in [4, 5, 9]:  # Colonnes numériques
                cell.font = number_font
                if col_idx == 4:
                    cell.number_format = '#,##0.00'
                else:
                    cell.number_format = '#,##0'
                cell.alignment = Alignment(horizontal='right')
            else:
                cell.font = data_font
    
    # Feuille 3: Lots Express
    ws3 = wb.create_sheet(title="Lots Express")
    
    # En-têtes des lots
    lots_headers = ['Numéro Lot', 'Nb Colis', 'Poids Total (Kg)', 'Prix Transport (FCFA)', 'Frais Douane (FCFA)', 'Statut', 'Date Création', 'Date Expédition']
    for col_idx, header in enumerate(lots_headers, start=1):
        cell = ws3.cell(row=1, column=col_idx, value=header)
        cell.font = subheader_font
        cell.fill = subheader_fill
        cell.border = border
    
    # Données des lots
    for row_idx, lot in enumerate(lots_express, start=2):
        nb_colis_express = lot.colis_set.filter(type_transport='express').count()
        poids_lot = lot.colis_set.filter(type_transport='express').aggregate(total=Sum('poids'))['total'] or 0
        
        row_data = [
            lot.numero_lot,
            nb_colis_express,
            float(poids_lot),
            float(lot.prix_transport) if lot.prix_transport else 0,
            float(lot.frais_douane) if hasattr(lot, 'frais_douane') and lot.frais_douane else 0,
            lot.get_statut_display(),
            lot.date_creation.strftime('%d/%m/%Y'),
            lot.date_expedition.strftime('%d/%m/%Y') if lot.date_expedition else "Non expédié"
        ]
        
        for col_idx, value in enumerate(row_data, start=1):
            cell = ws3.cell(row=row_idx, column=col_idx, value=value)
            cell.border = border
            if col_idx in [2, 3, 4, 5]:  # Colonnes numériques
                cell.font = number_font
                if col_idx == 3:
                    cell.number_format = '#,##0.00'
                else:
                    cell.number_format = '#,##0'
                cell.alignment = Alignment(horizontal='right')
            else:
                cell.font = data_font
    
    # Ajuster les largeurs des colonnes pour toutes les feuilles
    for ws in [ws1, ws2, ws3]:
        for col in ws.columns:
            max_length = 0
            column = col[0].column_letter
            for cell in col:
                try:
                    if len(str(cell.value)) > max_length:
                        max_length = len(str(cell.value))
                except:
                    pass
            adjusted_width = min(max_length + 2, 50)
            ws.column_dimensions[column].width = adjusted_width
    
    # Préparation de la réponse HTTP
    response = HttpResponse(
        content_type='application/vnd.openxmlformats-officedocument.spreadsheetml.sheet'
    )
    response['Content-Disposition'] = f'attachment; filename="rapport_express_{date_debut}_{date_fin}.xlsx"'
    
    wb.save(response)
    return response


@agent_mali_required
def export_rapport_bateau_excel(request):
    """
    Exporter les rapports bateau en format Excel
    """
    import openpyxl
    from openpyxl.styles import Font, Alignment, PatternFill, Border, Side
    from django.http import HttpResponse
    from datetime import datetime
    
    # Récupération des filtres
    date_debut = request.GET.get('date_debut')
    date_fin = request.GET.get('date_fin')
    
    # Dates par défaut
    today = timezone.now().date()
    if not date_debut:
        date_debut = today - timedelta(days=30)
    else:
        try:
            date_debut = datetime.strptime(date_debut, '%Y-%m-%d').date()
        except ValueError:
            date_debut = today - timedelta(days=30)
    
    if not date_fin:
        date_fin = today
    else:
        try:
            date_fin = datetime.strptime(date_fin, '%Y-%m-%d').date()
        except ValueError:
            date_fin = today
    
    # Récupération des colis bateau
    colis_bateau = Colis.objects.filter(
        type_transport='bateau',
        date_creation__gte=date_debut,
        date_creation__lte=date_fin
    ).select_related('client__user', 'lot').order_by('-date_creation')
    
    # Récupération des lots avec colis bateau
    lots_bateau = Lot.objects.filter(
        colis__type_transport='bateau',
        date_creation__gte=date_debut,
        date_creation__lte=date_fin
    ).distinct().prefetch_related('colis_set').order_by('-date_creation')
    
    # Création du workbook Excel
    wb = openpyxl.Workbook()
    
    # Feuille 1: Résumé Bateau
    ws1 = wb.active
    ws1.title = "Résumé Bateau"
    
    # Styles
    header_font = Font(name='Arial', size=16, bold=True, color='FFFFFF')
    header_fill = PatternFill(start_color='007BFF', end_color='007BFF', fill_type='solid')  # Bleu pour bateau
    subheader_font = Font(name='Arial', size=12, bold=True, color='2D3748')
    subheader_fill = PatternFill(start_color='F7FAFC', end_color='F7FAFC', fill_type='solid')
    data_font = Font(name='Arial', size=10)
    number_font = Font(name='Arial', size=10, bold=True)
    border = Border(
        left=Side(border_style='thin', color='E2E8F0'),
        right=Side(border_style='thin', color='E2E8F0'),
        top=Side(border_style='thin', color='E2E8F0'),
        bottom=Side(border_style='thin', color='E2E8F0')
    )
    
    # En-tête
    ws1['A1'] = 'RAPPORT BATEAU - TS AIR CARGO'
    ws1.merge_cells('A1:F1')
    ws1['A1'].font = header_font
    ws1['A1'].fill = header_fill
    ws1['A1'].alignment = Alignment(horizontal='center', vertical='center')
    
    # Statistiques générales
    total_colis = colis_bateau.count()
    valeur_totale = colis_bateau.aggregate(total=Sum('prix_calcule'))['total'] or 0
    poids_total = colis_bateau.aggregate(total=Sum('poids'))['total'] or 0
    
    # Calcul du délai moyen de livraison
    colis_livres = colis_bateau.filter(statut='livre')
    delai_moyen = 0
    if colis_livres.exists():
        delais = []
        for colis in colis_livres:
            livraisons = colis.livraisons.filter(statut='livree')
            if livraisons.exists():
                livraison = livraisons.first()
                if livraison.date_livraison_effective:
                    delai = (livraison.date_livraison_effective.date() - colis.date_creation.date()).days
                    delais.append(delai)
        if delais:
            delai_moyen = sum(delais) / len(delais)
    
    stats_data = [
        ['Indicateur', 'Valeur'],
        ['Total Colis Bateau', total_colis],
        ['Valeur Totale (FCFA)', f"{valeur_totale:,.0f}"],
        ['Poids Total (Kg)', f"{poids_total:,.1f}"],
        ['Nombre de Lots', lots_bateau.count()],
        ['Délai Moyen Livraison (jours)', f"{delai_moyen:.1f}"],
        ['Taux de Livraison (%)', f"{(colis_livres.count() / total_colis * 100):.1f}" if total_colis > 0 else "0.0"],
    ]
    
    for row_idx, row_data in enumerate(stats_data, start=3):
        for col_idx, value in enumerate(row_data, start=1):
            cell = ws1.cell(row=row_idx, column=col_idx, value=value)
            cell.border = border
            if row_idx == 3:
                cell.font = subheader_font
                cell.fill = subheader_fill
            else:
                cell.font = data_font
    
    # Feuille 2: Détail des Colis Bateau
    ws2 = wb.create_sheet(title="Colis Bateau")
    
    # En-têtes des colis
    colis_headers = ['Code Suivi', 'Client', 'Description', 'Poids (Kg)', 'Valeur (FCFA)', 'Statut', 'Date Création', 'Date Livraison', 'Délai (jours)', 'Lot']
    for col_idx, header in enumerate(colis_headers, start=1):
        cell = ws2.cell(row=1, column=col_idx, value=header)
        cell.font = subheader_font
        cell.fill = subheader_fill
        cell.border = border
    
    # Données des colis
    for row_idx, colis in enumerate(colis_bateau, start=2):
        # Calcul du délai
        delai = ""
        date_livraison = ""
        livraisons = colis.livraisons.filter(statut='livree')
        if livraisons.exists():
            livraison = livraisons.first()
            if livraison.date_livraison_effective:
                date_livraison = livraison.date_livraison_effective.strftime('%d/%m/%Y')
                delai = (livraison.date_livraison_effective.date() - colis.date_creation.date()).days
        
        row_data = [
            colis.code_suivi,
            f"{colis.client.user.first_name} {colis.client.user.last_name}" if colis.client and colis.client.user else "N/A",
            colis.description_contenu,
            float(colis.poids) if colis.poids else 0,
            float(colis.prix_calcule) if colis.prix_calcule else 0,
            colis.get_statut_display(),
            colis.date_creation.strftime('%d/%m/%Y'),
            date_livraison if date_livraison else "Non livré",
            delai if delai != "" else "N/A",
            colis.lot.numero_lot if colis.lot else "Aucun"
        ]
        
        for col_idx, value in enumerate(row_data, start=1):
            cell = ws2.cell(row=row_idx, column=col_idx, value=value)
            cell.border = border
            if col_idx in [4, 5, 9]:  # Colonnes numériques
                cell.font = number_font
                if col_idx == 4:
                    cell.number_format = '#,##0.00'
                else:
                    cell.number_format = '#,##0'
                cell.alignment = Alignment(horizontal='right')
            else:
                cell.font = data_font
    
    # Feuille 3: Lots Bateau
    ws3 = wb.create_sheet(title="Lots Bateau")
    
    # En-têtes des lots
    lots_headers = ['Numéro Lot', 'Nb Colis', 'Poids Total (Kg)', 'Prix Transport (FCFA)', 'Frais Douane (FCFA)', 'Statut', 'Date Création', 'Date Expédition']
    for col_idx, header in enumerate(lots_headers, start=1):
        cell = ws3.cell(row=1, column=col_idx, value=header)
        cell.font = subheader_font
        cell.fill = subheader_fill
        cell.border = border
    
    # Données des lots
    for row_idx, lot in enumerate(lots_bateau, start=2):
        nb_colis_bateau = lot.colis_set.filter(type_transport='bateau').count()
        poids_lot = lot.colis_set.filter(type_transport='bateau').aggregate(total=Sum('poids'))['total'] or 0
        
        row_data = [
            lot.numero_lot,
            nb_colis_bateau,
            float(poids_lot),
            float(lot.prix_transport) if lot.prix_transport else 0,
            float(lot.frais_douane) if hasattr(lot, 'frais_douane') and lot.frais_douane else 0,
            lot.get_statut_display(),
            lot.date_creation.strftime('%d/%m/%Y'),
            lot.date_expedition.strftime('%d/%m/%Y') if lot.date_expedition else "Non expédié"
        ]
        
        for col_idx, value in enumerate(row_data, start=1):
            cell = ws3.cell(row=row_idx, column=col_idx, value=value)
            cell.border = border
            if col_idx in [2, 3, 4, 5]:  # Colonnes numériques
                cell.font = number_font
                if col_idx == 3:
                    cell.number_format = '#,##0.00'
                else:
                    cell.number_format = '#,##0'
                cell.alignment = Alignment(horizontal='right')
            else:
                cell.font = data_font
    
    # Ajuster les largeurs des colonnes pour toutes les feuilles
    for ws in [ws1, ws2, ws3]:
        for col in ws.columns:
            max_length = 0
            column = col[0].column_letter
            for cell in col:
                try:
                    if len(str(cell.value)) > max_length:
                        max_length = len(str(cell.value))
                except:
                    pass
            adjusted_width = min(max_length + 2, 50)
            ws.column_dimensions[column].width = adjusted_width
    
    # Préparation de la réponse HTTP
    response = HttpResponse(
        content_type='application/vnd.openxmlformats-officedocument.spreadsheetml.sheet'
    )
    response['Content-Disposition'] = f'attachment; filename="rapport_bateau_{date_debut}_{date_fin}.xlsx"'
    
    wb.save(response)
    return response<|MERGE_RESOLUTION|>--- conflicted
+++ resolved
@@ -12,24 +12,18 @@
 import os
 import json
 import datetime
-<<<<<<< HEAD
-from xhtml2pdf import pisa
-from io import BytesIO
+# NOTE: xhtml2pdf disabled due to cryptography incompatibility with Python 3.13
+# TODO: Re-enable when compatible version is available or migrate to weasyprint
+# from xhtml2pdf import pisa
+# from io import BytesIO
 import pandas as pd
 from django.db.models import F, Value, CharField
 from django.db.models.functions import Concat
-from django.http import HttpResponse
 from reportlab.lib import colors
 from reportlab.lib.pagesizes import letter
 from reportlab.platypus import SimpleDocTemplate, Table, TableStyle, Paragraph, Spacer
 from reportlab.lib.styles import getSampleStyleSheet, ParagraphStyle
 from reportlab.lib.units import inch
-=======
-# NOTE: xhtml2pdf disabled due to cryptography incompatibility with Python 3.13
-# TODO: Re-enable when compatible version is available or migrate to weasyprint
-# from xhtml2pdf import pisa
-# from io import BytesIO
->>>>>>> 5f36462c
 
 from .models import Depense, ReceptionLot, Livraison, PriceAdjustment
 from agent_chine_app.models import Lot, Colis, Client
